[package]
name = "moonbeam"
authors = [ "PureStake" ]
description = "Moonbeam Collator"
edition = "2018"
homepage = "https://moonbeam.network"
license = "GPL-3.0-only"
version = "0.12.3"

[[bin]]
name = 'moonbeam'
path = 'src/main.rs'

[dependencies]
futures = { version = "0.3.1", features = [ "compat" ] }

moonbeam-cli = { path = "cli", default-features = false }
moonbeam-service = { path = "service", default-features = false }

[dev-dependencies]
assert_cmd = "0.12"
hex = "0.4.3"
nix = "0.17"
serde = { version = "1.0.101", features = [ "derive" ] }
serde_json = "1.0"
tempfile = "3.2.0"
<<<<<<< HEAD
hex = "0.4.3"
# required for benchmarking
pallet-xcm = { git = "https://github.com/purestake/polkadot", branch = "moonbeam-polkadot-v0.9.13" }
xcm-builder = { git = "https://github.com/purestake/polkadot", branch = "moonbeam-polkadot-v0.9.13" }
=======

# Benchmarking
pallet-xcm = { git = "https://github.com/purestake/polkadot", branch = "moonbeam-polkadot-v0.9.12" }
xcm-builder = { git = "https://github.com/purestake/polkadot", branch = "moonbeam-polkadot-v0.9.12" }
>>>>>>> dfe363ba

[features]
default = [ "moonbase-native", "moonbeam-native", "moonriver-native" ]

kusama-native = [ "moonbeam-service/kusama-native" ]
rococo-native = [ "moonbeam-service/rococo-native" ]
westend-native = [ "moonbeam-cli/westend-native", "moonbeam-service/westend-native" ]

moonbase-native = [ "moonbeam-cli/moonbase-native", "moonbeam-service/moonbase-native" ]
moonbeam-native = [ "moonbeam-cli/moonbeam-native", "moonbeam-service/moonbeam-native" ]
moonriver-native = [ "moonbeam-cli/moonriver-native", "moonbeam-service/moonriver-native" ]

moonbase-native-tracing = [ "moonbeam-service/moonbase-native-tracing" ]

test-spec = []

runtime-benchmarks = [
	"moonbeam-cli/runtime-benchmarks",
	"pallet-xcm/runtime-benchmarks",
	"xcm-builder/runtime-benchmarks",
]

moonbase-runtime-benchmarks = [
	"moonbeam-cli/moonbase-runtime-benchmarks",
	"pallet-xcm/runtime-benchmarks",
	"xcm-builder/runtime-benchmarks",
]<|MERGE_RESOLUTION|>--- conflicted
+++ resolved
@@ -24,17 +24,10 @@
 serde = { version = "1.0.101", features = [ "derive" ] }
 serde_json = "1.0"
 tempfile = "3.2.0"
-<<<<<<< HEAD
-hex = "0.4.3"
-# required for benchmarking
+
+# Benchmarking
 pallet-xcm = { git = "https://github.com/purestake/polkadot", branch = "moonbeam-polkadot-v0.9.13" }
 xcm-builder = { git = "https://github.com/purestake/polkadot", branch = "moonbeam-polkadot-v0.9.13" }
-=======
-
-# Benchmarking
-pallet-xcm = { git = "https://github.com/purestake/polkadot", branch = "moonbeam-polkadot-v0.9.12" }
-xcm-builder = { git = "https://github.com/purestake/polkadot", branch = "moonbeam-polkadot-v0.9.12" }
->>>>>>> dfe363ba
 
 [features]
 default = [ "moonbase-native", "moonbeam-native", "moonriver-native" ]
