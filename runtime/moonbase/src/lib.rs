--- conflicted
+++ resolved
@@ -1021,7 +1021,6 @@
 	}
 
 	#[transactional]
-<<<<<<< HEAD
 	fn create_local_asset(
 		asset: AssetId,
 		creator: AccountId,
@@ -1043,6 +1042,48 @@
 			vec![0x60, 0x00, 0x60, 0x00, 0xfd],
 		);
 		Ok(())
+	}
+
+	#[transactional]
+	fn destroy_foreign_asset(
+		asset: AssetId,
+		asset_destroy_witness: pallet_assets::DestroyWitness,
+	) -> DispatchResult {
+		// First destroy the asset
+		Assets::destroy(Origin::root(), asset, asset_destroy_witness).map_err(|info| info.error)?;
+
+		// We remove the EVM revert code
+		let precompile_address: H160 = Runtime::asset_id_to_account(FOREIGN_ASSET_PRECOMPILE_ADDRESS_PREFIX, asset).into();
+		pallet_evm::AccountCodes::<Runtime>::remove(precompile_address);
+		Ok(())
+	}
+
+	#[transactional]
+	fn destroy_local_asset(
+		asset: AssetId,
+		asset_destroy_witness: pallet_assets::DestroyWitness,
+	) -> DispatchResult {
+		// First destroy the asset
+		LocalAssets::destroy(Origin::root(), asset, asset_destroy_witness).map_err(|info| info.error)?;
+
+		// We remove the EVM revert code
+		let precompile_address: H160 = Runtime::asset_id_to_account(LOCAL_ASSET_PRECOMPILE_ADDRESS_PREFIX, asset).into();
+		pallet_evm::AccountCodes::<Runtime>::remove(precompile_address);
+		Ok(())
+	}
+
+	fn destroy_asset_dispatch_info_weight(
+		asset: AssetId,
+		asset_destroy_witness: pallet_assets::DestroyWitness,
+	) -> Weight {
+		// For us both of them (Foreign and Local) have the same annotated weight for a given witness
+		let call = Call::Assets(pallet_assets::Call::<Runtime, ForeignAssetInstance>::destroy {
+			id: asset,
+			witness: asset_destroy_witness,
+		});
+		call.get_dispatch_info()
+			.weight
+			.saturating_add(RocksDbWeight::get().writes(1 as Weight))
 	}
 }
 
@@ -1056,32 +1097,6 @@
 		let hash: H256 = to_hash.using_encoded(<Runtime as frame_system::Config>::Hashing::hash);
 		result.copy_from_slice(&hash.as_fixed_bytes()[0..16]);
 		u128::from_le_bytes(result)
-=======
-	fn destroy_asset(
-		asset: AssetId,
-		asset_destroy_witness: pallet_assets::DestroyWitness,
-	) -> DispatchResult {
-		// First destroy the asset
-		Assets::destroy(Origin::root(), asset, asset_destroy_witness).map_err(|info| info.error)?;
-
-		// We remove the EVM revert code
-		let precompile_address: H160 = Runtime::asset_id_to_account(asset).into();
-		pallet_evm::AccountCodes::<Runtime>::remove(precompile_address);
-		Ok(())
-	}
-
-	fn destroy_asset_dispatch_info_weight(
-		asset: AssetId,
-		asset_destroy_witness: pallet_assets::DestroyWitness,
-	) -> Weight {
-		let call = Call::Assets(pallet_assets::Call::<Runtime>::destroy {
-			id: asset,
-			witness: asset_destroy_witness,
-		});
-		call.get_dispatch_info()
-			.weight
-			.saturating_add(RocksDbWeight::get().writes(1 as Weight))
->>>>>>> f2a970d0
 	}
 }
 
@@ -1100,14 +1115,10 @@
 	type AssetRegistrarMetadata = AssetRegistrarMetadata;
 	type ForeignAssetType = xcm_config::AssetType;
 	type AssetRegistrar = AssetRegistrar;
-<<<<<<< HEAD
 	type ForeignAssetModifierOrigin = EnsureRoot<AccountId>;
 	type LocalAssetModifierOrigin = EnsureRoot<AccountId>;
 	type LocalAssetIdCreator = LocalAssetIdCreator;
-=======
-	type AssetModifierOrigin = EnsureRoot<AccountId>;
 	type AssetDestroyWitness = pallet_assets::DestroyWitness;
->>>>>>> f2a970d0
 	type WeightInfo = pallet_asset_manager::weights::SubstrateWeight<Runtime>;
 }
 
