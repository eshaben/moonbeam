// Copyright 2019-2021 PureStake Inc.
// This file is part of Moonbeam.

// Moonbeam is free software: you can redistribute it and/or modify
// it under the terms of the GNU General Public License as published by
// the Free Software Foundation, either version 3 of the License, or
// (at your option) any later version.

// Moonbeam is distributed in the hope that it will be useful,
// but WITHOUT ANY WARRANTY; without even the implied warranty of
// MERCHANTABILITY or FITNESS FOR A PARTICULAR PURPOSE.  See the
// GNU General Public License for more details.

// You should have received a copy of the GNU General Public License
// along with Moonbeam.  If not, see <http://www.gnu.org/licenses/>.

use crate::{
	mock::{
		events, evm_test_context, roll_to, Balances, Call, Democracy, ExtBuilder, Origin,
		Precompiles, PrecompilesValue, Runtime,
		TestAccount::{self, Alice, Bob, Precompile},
	},
	Action,
};
use fp_evm::{PrecompileFailure, PrecompileOutput};
use frame_support::{assert_ok, dispatch::Dispatchable, traits::Currency};
use pallet_balances::Event as BalancesEvent;
use pallet_democracy::{
	AccountVote, Call as DemocracyCall, Config as DemocracyConfig, Event as DemocracyEvent, Vote,
	VoteThreshold, Voting,
};
use pallet_evm::{Call as EvmCall, Event as EvmEvent, ExitSucceed, PrecompileSet};
use precompile_utils::{Address, Bytes, EvmDataWriter};
use sp_core::{H160, U256};
use std::{assert_matches::assert_matches, convert::TryInto, str::from_utf8};

fn precompiles() -> Precompiles<Runtime> {
	PrecompilesValue::get()
}

fn evm_call(input: Vec<u8>) -> EvmCall<Runtime> {
	EvmCall::call {
		source: Alice.into(),
		target: Precompile.into(),
		input,
		value: U256::zero(), // No value sent in EVM
		gas_limit: u64::max_value(),
		max_fee_per_gas: 0.into(),
		max_priority_fee_per_gas: Some(U256::zero()),
		nonce: None, // Use the next nonce
		access_list: Vec::new(),
	}
}

#[test]
fn selector_less_than_four_bytes() {
	ExtBuilder::default().build().execute_with(|| {
		// This selector is only three bytes long when four are required.
		let bogus_selector = vec![1u8, 2u8, 3u8];

		assert_matches!(
			precompiles().execute(
				Precompile.into(),
				&bogus_selector,
				None,
				&evm_test_context(),
				false,
			),
			Some(Err(PrecompileFailure::Revert { output, ..}))
				if output == b"tried to parse selector out of bounds",
		);
	});
}

#[test]
fn no_selector_exists_but_length_is_right() {
	ExtBuilder::default().build().execute_with(|| {
		let bogus_selector = vec![1u8, 2u8, 3u8, 4u8];

		assert_matches!(
			precompiles().execute(
				Precompile.into(),
				&bogus_selector,
				None,
				&evm_test_context(),
				false,
			),
			Some(Err(PrecompileFailure::Revert { output, ..}))
				if output == b"unknown selector",
		);
	});
}

#[test]
fn selectors() {
	assert_eq!(Action::Delegate as u32, 0x0185921e);
	assert_eq!(Action::DepositOf as u32, 0xa30305e9);
	assert_eq!(Action::FinishedReferendumInfo as u32, 0xb1fd383f);
	assert_eq!(Action::LowestUnbaked as u32, 0x0388f282);
	assert_eq!(Action::OngoingReferendumInfo as u32, 0x8b93d11a);
	assert_eq!(Action::Propose as u32, 0x7824e7d1);
	assert_eq!(Action::PublicPropCount as u32, 0x56fdf547);
	assert_eq!(Action::RemoveVote as u32, 0x2042f50b);
	assert_eq!(Action::Second as u32, 0xc7a76601);
	assert_eq!(Action::StandardVote as u32, 0x3f3c21cc);
	assert_eq!(Action::UnDelegate as u32, 0xcb37b8ea);
	assert_eq!(Action::Unlock as u32, 0x2f6c493c);

	//TODO also test logs once we have them
}

#[test]
fn prop_count_zero() {
	ExtBuilder::default().build().execute_with(|| {
		// Construct data to read prop count
		let input = EvmDataWriter::new_with_selector(Action::PublicPropCount).build();

		// Expected result is zero. because no props are open yet.
		let expected_zero_result = Some(Ok(PrecompileOutput {
			exit_status: ExitSucceed::Returned,
			output: Vec::from([0u8; 32]),
			cost: Default::default(),
			logs: Default::default(),
		}));

		// Assert that no props have been opened.
		assert_eq!(
			precompiles().execute(Precompile.into(), &input, None, &evm_test_context(), false),
			expected_zero_result
		);
	});
}

#[test]
fn prop_count_non_zero() {
	ExtBuilder::default()
		.with_balances(vec![(Alice, 1000)])
		.build()
		.execute_with(|| {
			// There is no interesting genesis config for pallet democracy so we make the proposal here
			assert_ok!(Call::Democracy(DemocracyCall::propose {
				proposal_hash: Default::default(),
				value: 1000u128
			})
			.dispatch(Origin::signed(Alice)));

			// Construct data to read prop count
			let input = EvmDataWriter::new_with_selector(Action::PublicPropCount).build();

			// Expected result is one
			let expected_one_result = Some(Ok(PrecompileOutput {
				exit_status: ExitSucceed::Returned,
				output: EvmDataWriter::new().write(1u32).build(),
				cost: Default::default(),
				logs: Default::default(),
			}));

			// Assert that no props have been opened.
			assert_eq!(
				precompiles().execute(Precompile.into(), &input, None, &evm_test_context(), false),
				expected_one_result
			);
		});
}

// It is impossible to have a proposal with zero deposits. When the proposal is made, the proposer
// makes a deposit. So there is always at least one depositor.
#[test]
fn deposit_of_non_zero() {
	ExtBuilder::default()
		.with_balances(vec![(Alice, 1000)])
		.build()
		.execute_with(|| {
			// There is no interesting genesis config for pallet democracy so we make the proposal here
			assert_ok!(Call::Democracy(DemocracyCall::propose {
				proposal_hash: Default::default(),
				value: 1000u128
			})
			.dispatch(Origin::signed(Alice)));

			// Construct data to read prop count
			let input = EvmDataWriter::new_with_selector(Action::DepositOf)
				.write(0u32)
				.build();

			// Expected result is Alice's deposit of 1000
			let expected_result = Some(Ok(PrecompileOutput {
				exit_status: ExitSucceed::Returned,
				output: EvmDataWriter::new().write(1000u32).build(),
				cost: Default::default(),
				logs: Default::default(),
			}));

			assert_eq!(
				precompiles().execute(Precompile.into(), &input, None, &evm_test_context(), false),
				expected_result
			)
		});
}

#[test]
fn deposit_of_bad_index() {
	ExtBuilder::default().build().execute_with(|| {
		// Construct data to read prop count
		let input = EvmDataWriter::new_with_selector(Action::DepositOf)
			.write(10u32)
			.build();

		assert_matches!(
			precompiles().execute(Precompile.into(), &input, None, &evm_test_context(), false),
			Some(Err(PrecompileFailure::Revert { output, ..}))
				if output == b"No such proposal in pallet democracy",
		);
	});
}

#[test]
fn lowest_unbaked_zero() {
	ExtBuilder::default().build().execute_with(|| {
		// Construct data to read lowest unbaked referendum index
		let input = EvmDataWriter::new_with_selector(Action::LowestUnbaked).build();

		// Expected result is zero
		let expected_zero_result = Some(Ok(PrecompileOutput {
			exit_status: ExitSucceed::Returned,
			output: EvmDataWriter::new().write(0u32).build(),
			cost: Default::default(),
			logs: Default::default(),
		}));

		assert_eq!(
			precompiles().execute(Precompile.into(), &input, None, &evm_test_context(), false),
			expected_zero_result
		)
	});
}

// This test is currently failing. I believe it is caused by a bug in the underlying pallet. I've
// asked about it in https://github.com/paritytech/substrate/issues/9739
#[ignore]
#[test]
fn lowest_unbaked_non_zero() {
	ExtBuilder::default()
		.with_balances(vec![(Alice, 1_000_000)])
		.with_referenda(vec![
			(Default::default(), VoteThreshold::SimpleMajority, 10),
			(Default::default(), VoteThreshold::SimpleMajority, 10),
		])
		.build()
		.execute_with(|| {
			// To ensure the referendum passes, we need an Aye vote on it
			assert_ok!(Call::Democracy(DemocracyCall::vote {
				ref_index: 0, // referendum 0
				vote: AccountVote::Standard {
					vote: Vote {
						aye: true,
						conviction: 0u8.try_into().unwrap()
					},
					balance: 100_000,
				}
			})
			.dispatch(Origin::signed(Alice)));

			// Assert that the vote was recorded in storage
			assert_eq!(
				pallet_democracy::VotingOf::<Runtime>::get(Alice),
				Voting::Direct {
					votes: vec![(
						0,
						AccountVote::Standard {
							vote: Vote {
								aye: true,
								conviction: 0u8.try_into().unwrap()
							},
							balance: 100_000,
						}
					)],
					delegations: Default::default(),
					prior: Default::default(),
				},
			);

			// Run it through until it is baked
			roll_to(
				<Runtime as DemocracyConfig>::VotingPeriod::get()
					+ <Runtime as DemocracyConfig>::LaunchPeriod::get()
					+ 1000,
			);

			// Construct data to read lowest unbaked referendum index
			let input = EvmDataWriter::new_with_selector(Action::LowestUnbaked).build();

			// Expected result is one
			let expected_one_result = Some(Ok(PrecompileOutput {
				exit_status: ExitSucceed::Returned,
				output: EvmDataWriter::new().write(1u32).build(),
				cost: Default::default(),
				logs: Default::default(),
			}));

			assert_eq!(
				precompiles().execute(Precompile.into(), &input, None, &evm_test_context(), false),
				expected_one_result
			)
		});
}

// waiting on https://github.com/paritytech/substrate/pull/9565
#[ignore]
#[test]
fn ongoing_ref_info_works() {
	todo!()
}

// waiting on https://github.com/paritytech/substrate/pull/9565
#[ignore]
#[test]
fn ongoing_ref_info_bad_index() {
	todo!()
}

// waiting on https://github.com/paritytech/substrate/pull/9565
#[ignore]
#[test]
fn ongoing_ref_info_is_not_ongoing() {
	todo!()
}

// waiting on https://github.com/paritytech/substrate/pull/9565
#[ignore]
#[test]
fn finished_ref_info_works() {
	todo!()
}

// waiting on https://github.com/paritytech/substrate/pull/9565
#[ignore]
#[test]
fn finished_ref_info_bad_index() {
	todo!()
}

// waiting on https://github.com/paritytech/substrate/pull/9565
#[ignore]
#[test]
fn finished_ref_info_is_not_finished() {
	todo!()
}

#[test]
fn propose_works() {
	ExtBuilder::default()
		.with_balances(vec![(Alice, 1000)])
		.build()
		.execute_with(|| {
			// Construct data to propose empty hash with value 100
			let input = EvmDataWriter::new_with_selector(Action::Propose)
				.write(sp_core::H256::zero())
				.write(100u64)
				.build();

			// Make sure the call goes through successfully
			assert_ok!(Call::Evm(evm_call(input)).dispatch(Origin::root()));

			// Assert that the events are as expected
			assert_eq!(
				events(),
				vec![
					BalancesEvent::Reserved {
						who: Alice,
						amount: 100
					}
					.into(),
					DemocracyEvent::Proposed {
						proposal_index: 0,
						deposit: 100
					}
					.into(),
					EvmEvent::Executed(Precompile.into()).into(),
				]
			);
		})
}

// Potential additional `propose` error cases:
// * propose_bad_length
// * proposing fails when you don't have enough funds to cover the deposit

#[test]
fn second_works() {
	ExtBuilder::default()
		.with_balances(vec![(Alice, 1000)])
		.build()
		.execute_with(|| {
			// Before we can second anything, we have to have a proposal there to second.
			assert_ok!(Call::Democracy(DemocracyCall::propose {
				proposal_hash: Default::default(), // Propose the default hash
				value: 100u128,                    // bond of 100 tokens
			})
			.dispatch(Origin::signed(Alice)));

			// Construct the call to second via a precompile
			let input = EvmDataWriter::new_with_selector(Action::Second)
				.write(0u64) //prop index
				.write(100u64) // seconds upper bound
				.build();

			// Make sure the call goes through successfully
			assert_ok!(Call::Evm(evm_call(input)).dispatch(Origin::root()));

			// Assert that the events are as expected
			assert_eq!(
				events(),
				vec![
<<<<<<< HEAD
					BalancesEvent::Reserved {
						who: Alice,
						amount: 100
					}
					.into(),
					DemocracyEvent::Proposed {
						proposal_index: 0,
						deposit: 100
					}
					.into(),
					// This 100 is reserved for the second.
					// Pallet democracy does not have an event for seconding
					BalancesEvent::Reserved {
						who: Alice,
						amount: 100
					}
					.into(),
					EvmEvent::Executed(Precompile.into()).into(),
=======
					BalancesEvent::Reserved(Alice, 100).into(),
					DemocracyEvent::Proposed(0, 100).into(),
					BalancesEvent::Reserved(Alice, 100).into(),
					DemocracyEvent::Seconded(Alice, 0).into(),
					EvmEvent::Executed(precompile_address()).into(),
>>>>>>> 11b516bf
				]
			);
		})
}

// Potential additional `second` error cases:
// * proposal doesn't exist
// * you can't afford it

#[test]
fn standard_vote_aye_works() {
	ExtBuilder::default()
		.with_balances(vec![(Alice, 1000_000)])
		.with_referenda(vec![(
			Default::default(),
			VoteThreshold::SimpleMajority,
			10,
		)])
		.build()
		.execute_with(|| {
			// Construct input data to vote aye
			let input = EvmDataWriter::new_with_selector(Action::StandardVote)
				.write(0u32) // Referendum index 0
				.write(true) // Aye
				.write(100_000u128) // 100_000 tokens
				.write(0u8) // No conviction
				.build();

			// Make sure the call goes through successfully
			assert_ok!(Call::Evm(evm_call(input)).dispatch(Origin::root()));

			// Assert that the events are as expected
			assert_eq!(
				events(),
				vec![
<<<<<<< HEAD
					DemocracyEvent::Started {
						ref_index: 0,
						threshold: pallet_democracy::VoteThreshold::SimpleMajority
					}
					.into(),
					EvmEvent::Executed(Precompile.into()).into(),
=======
					DemocracyEvent::Started(0, pallet_democracy::VoteThreshold::SimpleMajority)
						.into(),
					DemocracyEvent::Voted(
						Alice,
						0,
						AccountVote::Standard {
							vote: Vote {
								aye: true,
								conviction: 0u8.try_into().unwrap()
							},
							balance: 100000
						}
					)
					.into(),
					EvmEvent::Executed(precompile_address()).into(),
>>>>>>> 11b516bf
				]
			);

			// Assert that the vote was recorded in storage
			// Should check ReferendumInfoOf too, but can't because of private fields etc
			assert_eq!(
				pallet_democracy::VotingOf::<Runtime>::get(Alice),
				Voting::Direct {
					votes: vec![(
						0,
						AccountVote::Standard {
							vote: Vote {
								aye: true,
								conviction: 0u8.try_into().unwrap()
							},
							balance: 100_000,
						}
					)],
					delegations: Default::default(),
					prior: Default::default(),
				},
			);
		})
}

#[test]
fn standard_vote_nay_conviction_works() {
	ExtBuilder::default()
		.with_balances(vec![(Alice, 1000_000)])
		.with_referenda(vec![(
			Default::default(),
			VoteThreshold::SimpleMajority,
			10,
		)])
		.build()
		.execute_with(|| {
			// Construct input data to vote aye
			let input = EvmDataWriter::new_with_selector(Action::StandardVote)
				.write(0u32) // Referendum index 0
				.write(false) // Nay
				.write(100_000u128) // 100_000 tokens
				.write(3u8) // 3X conviction
				.build();

			// Make sure the call goes through successfully
			assert_ok!(Call::Evm(evm_call(input)).dispatch(Origin::root()));

			// Assert that the events are as expected
			assert_eq!(
				events(),
				vec![
<<<<<<< HEAD
					DemocracyEvent::Started {
						ref_index: 0,
						threshold: pallet_democracy::VoteThreshold::SimpleMajority
					}
					.into(),
					EvmEvent::Executed(Precompile.into()).into(),
=======
					DemocracyEvent::Started(0, pallet_democracy::VoteThreshold::SimpleMajority)
						.into(),
					DemocracyEvent::Voted(
						Alice,
						0,
						AccountVote::Standard {
							vote: Vote {
								aye: false,
								conviction: 3u8.try_into().unwrap()
							},
							balance: 100000
						}
					)
					.into(),
					EvmEvent::Executed(precompile_address()).into(),
>>>>>>> 11b516bf
				]
			);

			// Assert that the vote was recorded in storage
			// Should check ReferendumInfoOf too, but can't because of private fields etc
			assert_eq!(
				pallet_democracy::VotingOf::<Runtime>::get(Alice),
				Voting::Direct {
					votes: vec![(
						0,
						AccountVote::Standard {
							vote: Vote {
								aye: false,
								conviction: 3u8.try_into().unwrap()
							},
							balance: 100_000,
						}
					)],
					delegations: Default::default(),
					prior: Default::default(),
				},
			);
		})
}

//Potential additional `standard_vote` error cases:
// * can't afford it
// * invalid conviction
// * referendum doesn't exist

#[test]
fn remove_vote_works() {
	ExtBuilder::default()
		.with_balances(vec![(Alice, 1000)])
		.with_referenda(vec![(
			Default::default(),
			VoteThreshold::SimpleMajority,
			10,
		)])
		.build()
		.execute_with(|| {
			// Vote on it
			assert_ok!(Democracy::vote(
				Origin::signed(Alice),
				0, // Propose the default hash
				AccountVote::Standard {
					vote: Vote {
						aye: true,
						conviction: 0u8.try_into().unwrap()
					},
					balance: 100,
				},
			));

			// Construct input data to remove the vote
			let input = EvmDataWriter::new_with_selector(Action::RemoveVote)
				.write(0u32) // Referendum index 0
				.build();

			// Make sure the call goes through successfully
			assert_ok!(Call::Evm(evm_call(input)).dispatch(Origin::root()));

			// Assert that the events are as expected
			assert_eq!(
				events(),
				vec![
<<<<<<< HEAD
					DemocracyEvent::Started {
						ref_index: 0,
						threshold: pallet_democracy::VoteThreshold::SimpleMajority
					}
					.into(),
					EvmEvent::Executed(Precompile.into()).into(),
=======
					DemocracyEvent::Started(0, pallet_democracy::VoteThreshold::SimpleMajority)
						.into(),
					DemocracyEvent::Voted(
						Alice,
						0,
						AccountVote::Standard {
							vote: Vote {
								aye: true,
								conviction: 0u8.try_into().unwrap()
							},
							balance: 100
						}
					)
					.into(),
					EvmEvent::Executed(precompile_address()).into(),
>>>>>>> 11b516bf
				]
			);

			// Assert that the vote was recorded in storage
			// Should check ReferendumInfoOf too, but can't because of private fields etc
			assert_eq!(
				pallet_democracy::VotingOf::<Runtime>::get(Alice),
				Voting::Direct {
					votes: vec![],
					delegations: Default::default(),
					prior: Default::default(),
				},
			);
		})
}

#[test]
fn remove_vote_dne() {
	ExtBuilder::default()
		.with_balances(vec![(Alice, 1000)])
		.build()
		.execute_with(|| {
			// Before we can vote on anything, we have to have a referendum there to vote on.
			// This will be nicer after https://github.com/paritytech/substrate/pull/9484
			// Make a proposal
			assert_ok!(Call::Democracy(DemocracyCall::propose {
				proposal_hash: Default::default(), // Propose the default hash
				value: 100u128,                    // bond of 100 tokens
			})
			.dispatch(Origin::signed(Alice)));

			// Wait until it becomes a referendum
			roll_to(<Runtime as DemocracyConfig>::LaunchPeriod::get());

			// Construct input data to remove a non-existant vote
			let input = EvmDataWriter::new_with_selector(Action::RemoveVote)
				.write(0u32) // Referendum index 0
				.build();

			// Expected result is an error from the pallet
			if let Some(Err(PrecompileFailure::Revert { output: e, .. })) =
				precompiles().execute(Precompile.into(), &input, None, &evm_test_context(), false)
			{
				assert!(from_utf8(&e).unwrap().contains("NotVoter"));
			} else {
				panic!("Expected an ExitError, but didn't get one.")
			}
		})
}

#[test]
fn delegate_works() {
	ExtBuilder::default()
		.with_balances(vec![(Alice, 1000)])
		.build()
		.execute_with(|| {
			// Construct input data to delegate Alice -> Bob
			let input = EvmDataWriter::new_with_selector(Action::Delegate)
				.write::<Address>(H160::from(Bob).into()) // Delegate to
				.write(2u8) // 2X conviction
				.write(100u128) // 100 tokens
				.build();

			// Make sure the call goes through successfully
			assert_ok!(Call::Evm(evm_call(input)).dispatch(Origin::root()));

			// Assert that the events are as expected
			assert_eq!(
				events(),
				vec![
					DemocracyEvent::Delegated {
						who: Alice,
						target: Bob
					}
					.into(),
					EvmEvent::Executed(Precompile.into()).into(),
				]
			);

			// Check that storage is correct
			assert_eq!(
				pallet_democracy::VotingOf::<Runtime>::get(Alice),
				Voting::Delegating {
					balance: 100,
					target: Bob,
					conviction: 2u8.try_into().unwrap(),
					delegations: Default::default(),
					prior: Default::default(),
				}
			);
			// Would be nice to check that it shows up for Bob too, but  can't because of
			// private fields. At elast I can see it works manually when uncommenting this.
			// assert_eq!(
			// 	pallet_democracy::VotingOf::<Runtime>::get(Bob),
			// 	Voting::Direct {
			// 		votes: Default::default(),
			// 		delegations: pallet_democracy::Delegations {
			// 			votes: 200, //because of 2x conviction
			// 			capital: 100,
			// 		},
			// 		prior: Default::default(),
			// 	}
			// );
		})
}

#[test]
fn undelegate_works() {
	ExtBuilder::default()
		.with_balances(vec![(Alice, 1000)])
		.build()
		.execute_with(|| {
			// Before we can undelegate there has to be a delegation.
			// There's no a genesis config or helper function available, so I'll make one here.
			assert_ok!(Democracy::delegate(
				Origin::signed(Alice),
				Bob,
				1u8.try_into().unwrap(),
				100
			));

			// Construct input data to un-delegate Alice
			let input = EvmDataWriter::new_with_selector(Action::UnDelegate).build();

			// Make sure the call goes through successfully
			assert_ok!(Call::Evm(evm_call(input)).dispatch(Origin::root()));

			// Assert that the events are as expected
			assert_eq!(
				events(),
				vec![
					DemocracyEvent::Delegated {
						who: Alice,
						target: Bob
					}
					.into(),
					DemocracyEvent::Undelegated { account: Alice }.into(),
					EvmEvent::Executed(Precompile.into()).into(),
				]
			);

			// Would be nice to check storage too, but I can't express PriorLock because
			// it is private.
			// assert_eq!(
			// 	pallet_democracy::VotingOf::<Runtime>::get(Alice),
			// 	Voting::Direct{
			// 		votes: Default::default(),
			// 		delegations: Default::default(),
			// 		prior: pallet_democracy::vote::PriorLock(11, 100),
			// 	}
			// );
		})
}

#[test]
fn undelegate_dne() {
	ExtBuilder::default().build().execute_with(|| {
		// Construct input data to un-delegate Alice
		let input = EvmDataWriter::new_with_selector(Action::UnDelegate).build();

		// Expected result is an error from the pallet
		if let Some(Err(PrecompileFailure::Revert { output: e, .. })) =
			precompiles().execute(Precompile.into(), &input, None, &evm_test_context(), false)
		{
			assert!(from_utf8(&e).unwrap().contains("NotDelegating"));
		} else {
			panic!("Expected an ExitError, but didn't get one.")
		}
	})
}

#[test]
#[ignore]
fn unlock_works() {
	ExtBuilder::default()
		.with_balances(vec![(Alice, 1000)])
		.with_referenda(vec![(
			Default::default(),
			VoteThreshold::SimpleMajority,
			10,
		)])
		.build()
		.execute_with(|| {
			// Alice votes to get some tokens locked
			assert_ok!(Democracy::vote(
				Origin::signed(Alice),
				0,
				AccountVote::Standard {
					vote: Vote {
						aye: true,
						conviction: 1u8.try_into().unwrap()
					},
					balance: 100,
				}
			));

			// Tokens are locked in `try_vote` when a vote is cast. Why is that not
			// reflected here?
			// https://github.com/paritytech/substrate/blob/master/frame/democracy/src/lib.rs#L1405
			// One possible way to look further: I just noticed there is a `Locks` storage item in
			// the pallet.
			// And also, maybe write a test in the pallet to ensure the locks work as expected.
			assert_eq!(
				<Balances as Currency<TestAccount>>::free_balance(&Alice),
				900
			);

			// Let time elapse until she wins the vote and gets her tokens locked
			roll_to(11);

			// Let time elapse until her tokens no longer need to be locked
			// NOTE: This is  bogus hash with no preimage, so no actual outcome
			// will be successfully dispatched. Nonetheless, she should still have her
			// tokens locked.
			roll_to(21);

			// Construct input data to un-lock tokens for Alice
			let input = EvmDataWriter::new_with_selector(Action::Unlock)
				.write::<Address>(H160::from(Alice).into())
				.build();

			// Make sure the call goes through successfully
			assert_ok!(Call::Evm(evm_call(input)).dispatch(Origin::root()));

			// Assert that the events are as expected
			assert_eq!(
				events(),
				vec![
					DemocracyEvent::Started {
						ref_index: 0,
						threshold: pallet_democracy::VoteThreshold::SimpleMajority
					}
					.into(),
					DemocracyEvent::Passed { ref_index: 0 }.into(),
					EvmEvent::Executed(Precompile.into()).into(),
				]
			);
		})
}

#[test]
fn unlock_with_nothing_locked() {
	ExtBuilder::default()
		.with_balances(vec![(Alice, 1000)]) // So that she already has an account existing.
		.build()
		.execute_with(|| {
			// Construct input data to un-lock tokens for Alice
			let input = EvmDataWriter::new_with_selector(Action::Unlock)
				.write::<Address>(H160::from(Alice).into())
				.build();

			// Make sure the call goes through successfully
			assert_ok!(Call::Evm(evm_call(input)).dispatch(Origin::root()));

			// Assert that the events are as expected
			assert_eq!(
				events(),
				vec![EvmEvent::Executed(Precompile.into()).into(),]
			);
		})
}

#[test]
fn note_preimage_works() {
	ExtBuilder::default()
		.with_balances(vec![(Alice, 1000)]) // So she can afford the deposit
		.build()
		.execute_with(|| {
			// Construct our dummy proposal and associated data
			let dummy_preimage: Vec<u8> = vec![1, 2, 3, 4];
			let dummy_bytes = Bytes(dummy_preimage.clone());
			let proposal_hash =
				<<Runtime as frame_system::Config>::Hashing as sp_runtime::traits::Hash>::hash(
					&dummy_preimage[..],
				);
			let expected_deposit =
				crate::mock::PreimageByteDeposit::get() * (dummy_preimage.len() as u128);

			// Construct input data to note preimage
			let input = EvmDataWriter::new_with_selector(Action::NotePreimage)
				.write(dummy_bytes)
				.build();

			// Make sure the call goes through successfully
			assert_ok!(Call::Evm(EvmCall::call {
				source: Alice.into(),
				target: Precompile.into(),
				input,
				value: U256::zero(), // No value sent in EVM
				gas_limit: u64::max_value(),
				max_fee_per_gas: U256::zero(),
				max_priority_fee_per_gas: Some(U256::zero()),
				nonce: None, // Use the next nonce
				access_list: Vec::new(),
			})
			.dispatch(Origin::root()));

			// Assert that the events are as expected
			assert_eq!(
				events(),
				vec![
					BalancesEvent::Reserved {
						who: Alice,
						amount: expected_deposit
					}
					.into(),
					DemocracyEvent::PreimageNoted {
						proposal_hash,
						who: Alice,
						deposit: expected_deposit
					}
					.into(),
					EvmEvent::Executed(Precompile.into()).into(),
				]
			);
		})
}

#[test]
fn cannot_note_duplicate_preimage() {
	ExtBuilder::default()
		.with_balances(vec![(Alice, 1000)]) // So she can afford the deposit
		.build()
		.execute_with(|| {
			// Construct our dummy proposal and associated data
			let dummy_preimage: Vec<u8> = vec![1, 2, 3, 4];
			let dummy_bytes = Bytes(dummy_preimage.clone());
			let proposal_hash =
				<<Runtime as frame_system::Config>::Hashing as sp_runtime::traits::Hash>::hash(
					&dummy_preimage[..],
				);
			let expected_deposit =
				crate::mock::PreimageByteDeposit::get() * (dummy_preimage.len() as u128);

			// Construct input data to note preimage
			let input = EvmDataWriter::new_with_selector(Action::NotePreimage)
				.write(dummy_bytes)
				.build();

			// First call should go successfully
			assert_ok!(Call::Evm(EvmCall::call {
				source: Alice.into(),
				target: Precompile.into(),
				input: input.clone(),
				value: U256::zero(), // No value sent in EVM
				gas_limit: u64::max_value(),
				max_fee_per_gas: U256::zero(),
				max_priority_fee_per_gas: Some(U256::zero()),
				nonce: None, // Use the next nonce
				access_list: Vec::new(),
			})
			.dispatch(Origin::root()));

			// Second call should fail because that preimage is already noted
			assert_ok!(Call::Evm(EvmCall::call {
				source: Alice.into(),
				target: Precompile.into(),
				input,
				value: U256::zero(), // No value sent in EVM
				gas_limit: u64::max_value(),
				max_fee_per_gas: U256::zero(),
				max_priority_fee_per_gas: Some(U256::zero()),
				nonce: None, // Use the next nonce
				access_list: Vec::new(),
			})
			.dispatch(Origin::root()));

			// Assert that the events are as expected
			assert_eq!(
				events(),
				vec![
					BalancesEvent::Reserved {
						who: Alice,
						amount: expected_deposit
					}
					.into(),
					DemocracyEvent::PreimageNoted {
						proposal_hash,
						who: Alice,
						deposit: expected_deposit
					}
					.into(),
					EvmEvent::Executed(Precompile.into()).into(),
					EvmEvent::ExecutedFailed(Precompile.into()).into(),
				]
			);
		})
}

#[test]
fn cannot_note_imminent_preimage_before_it_is_actually_imminent() {
	ExtBuilder::default()
		.with_balances(vec![(Alice, 1000)])
		.build()
		.execute_with(|| {
			// Construct our dummy proposal and associated data
			let dummy_preimage: Vec<u8> = vec![1, 2, 3, 4];
			let dummy_bytes = Bytes(dummy_preimage.clone());

			// Construct input data to note preimage
			let input = EvmDataWriter::new_with_selector(Action::NoteImminentPreimage)
				.write(dummy_bytes)
				.build();

			// This call should not succeed because
			assert_ok!(Call::Evm(EvmCall::call {
				source: Alice.into(),
				target: Precompile.into(),
				input,
				value: U256::zero(), // No value sent in EVM
				gas_limit: u64::max_value(),
				max_fee_per_gas: 0.into(),
				max_priority_fee_per_gas: Some(U256::zero()),
				nonce: None, // Use the next nonce
				access_list: Vec::new(),
			})
			.dispatch(Origin::root()));

			// Assert that the events are as expected
			assert_eq!(
				events(),
				vec![EvmEvent::ExecutedFailed(Precompile.into()).into()]
			);
		})
}<|MERGE_RESOLUTION|>--- conflicted
+++ resolved
@@ -412,7 +412,6 @@
 			assert_eq!(
 				events(),
 				vec![
-<<<<<<< HEAD
 					BalancesEvent::Reserved {
 						who: Alice,
 						amount: 100
@@ -430,14 +429,8 @@
 						amount: 100
 					}
 					.into(),
+					DemocracyEvent::Seconded{who: Alice, amount: 0}.into(),
 					EvmEvent::Executed(Precompile.into()).into(),
-=======
-					BalancesEvent::Reserved(Alice, 100).into(),
-					DemocracyEvent::Proposed(0, 100).into(),
-					BalancesEvent::Reserved(Alice, 100).into(),
-					DemocracyEvent::Seconded(Alice, 0).into(),
-					EvmEvent::Executed(precompile_address()).into(),
->>>>>>> 11b516bf
 				]
 			);
 		})
@@ -473,16 +466,11 @@
 			assert_eq!(
 				events(),
 				vec![
-<<<<<<< HEAD
 					DemocracyEvent::Started {
 						ref_index: 0,
 						threshold: pallet_democracy::VoteThreshold::SimpleMajority
 					}
 					.into(),
-					EvmEvent::Executed(Precompile.into()).into(),
-=======
-					DemocracyEvent::Started(0, pallet_democracy::VoteThreshold::SimpleMajority)
-						.into(),
 					DemocracyEvent::Voted(
 						Alice,
 						0,
@@ -495,8 +483,7 @@
 						}
 					)
 					.into(),
-					EvmEvent::Executed(precompile_address()).into(),
->>>>>>> 11b516bf
+					EvmEvent::Executed(Precompile.into()).into(),
 				]
 			);
 
@@ -548,16 +535,11 @@
 			assert_eq!(
 				events(),
 				vec![
-<<<<<<< HEAD
 					DemocracyEvent::Started {
 						ref_index: 0,
 						threshold: pallet_democracy::VoteThreshold::SimpleMajority
 					}
 					.into(),
-					EvmEvent::Executed(Precompile.into()).into(),
-=======
-					DemocracyEvent::Started(0, pallet_democracy::VoteThreshold::SimpleMajority)
-						.into(),
 					DemocracyEvent::Voted(
 						Alice,
 						0,
@@ -570,8 +552,7 @@
 						}
 					)
 					.into(),
-					EvmEvent::Executed(precompile_address()).into(),
->>>>>>> 11b516bf
+					EvmEvent::Executed(Precompile.into()).into(),
 				]
 			);
 
@@ -638,16 +619,11 @@
 			assert_eq!(
 				events(),
 				vec![
-<<<<<<< HEAD
 					DemocracyEvent::Started {
 						ref_index: 0,
 						threshold: pallet_democracy::VoteThreshold::SimpleMajority
 					}
 					.into(),
-					EvmEvent::Executed(Precompile.into()).into(),
-=======
-					DemocracyEvent::Started(0, pallet_democracy::VoteThreshold::SimpleMajority)
-						.into(),
 					DemocracyEvent::Voted(
 						Alice,
 						0,
@@ -660,8 +636,7 @@
 						}
 					)
 					.into(),
-					EvmEvent::Executed(precompile_address()).into(),
->>>>>>> 11b516bf
+					EvmEvent::Executed(Precompile.into()).into(),
 				]
 			);
 
