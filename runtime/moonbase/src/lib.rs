--- conflicted
+++ resolved
@@ -34,11 +34,7 @@
 
 use frame_support::{
 	construct_runtime, parameter_types,
-<<<<<<< HEAD
-	traits::{All, Get, Imbalance, InstanceFilter, OnUnbalanced, OriginTrait},
-=======
-	traits::{Contains, Everything, Get, Imbalance, InstanceFilter, OnUnbalanced},
->>>>>>> bcbe0c89
+	traits::{All, Contains, Everything, Get, Imbalance, InstanceFilter, OnUnbalanced, OriginTrait},
 	weights::{
 		constants::{RocksDbWeight, WEIGHT_PER_SECOND},
 		IdentityFee, Weight,
@@ -213,11 +209,7 @@
 	type OnNewAccount = ();
 	type OnKilledAccount = ();
 	type DbWeight = RocksDbWeight;
-<<<<<<< HEAD
-	type BaseCallFilter = BaseFilter;
-=======
 	type BaseCallFilter = MaintenanceMode;
->>>>>>> bcbe0c89
 	type SystemWeightInfo = ();
 	/// This is used as an identifier of the chain. 42 is the generic substrate prefix.
 	type SS58Prefix = SS58Prefix;
@@ -793,7 +785,6 @@
 	type AnnouncementDepositFactor = AnnouncementDepositFactor;
 }
 
-<<<<<<< HEAD
 parameter_types! {
 	pub const KsmLocation: MultiLocation = MultiLocation::X1(Junction::Parent);
 	pub const RelayNetwork: NetworkId = NetworkId::Polkadot;
@@ -1058,7 +1049,6 @@
 	type SelfLocation = Ancestry;
 	type Weigher = xcm_builder::FixedWeightBounds<UnitWeightCost, Call>;
 	type BaseXcmWeight = BaseXcmWeight;
-=======
 /// Call filter used during Phase 3 of the Moonriver rollout
 pub struct MaintenanceFilter;
 impl Contains<Call> for MaintenanceFilter {
@@ -1079,7 +1069,6 @@
 	type MaintenanceCallFilter = MaintenanceFilter;
 	type MaintenanceOrigin =
 		pallet_collective::EnsureProportionAtLeast<_2, _3, AccountId, TechCommitteeInstance>;
->>>>>>> bcbe0c89
 }
 
 construct_runtime! {
@@ -1113,16 +1102,13 @@
 		CrowdloanRewards: pallet_crowdloan_rewards::{Pallet, Call, Config<T>, Storage, Event<T>} = 20,
 		AuthorMapping: pallet_author_mapping::{Pallet, Call, Config<T>, Storage, Event<T>} = 21,
 		Proxy: pallet_proxy::{Pallet, Call, Storage, Event<T>} = 22,
-<<<<<<< HEAD
 		XcmpQueue: cumulus_pallet_xcmp_queue::{Pallet, Call, Storage, Event<T>} = 23,
 		CumulusXcm: cumulus_pallet_xcm::{Pallet, Event<T>, Origin} = 24,
 		DmpQueue: cumulus_pallet_dmp_queue::{Pallet, Call, Storage, Event<T>} = 25,
 		PolkadotXcm: pallet_xcm::{Pallet, Call, Event<T>, Origin} = 26,
 		Assets: pallet_assets::{Pallet, Call, Storage, Event<T>} = 27,
 		XTokens: orml_xtokens::{Pallet, Call, Storage, Event<T>} = 28,
-=======
-		MaintenanceMode: pallet_maintenance_mode::{Pallet, Call, Config, Storage, Event} = 23,
->>>>>>> bcbe0c89
+		MaintenanceMode: pallet_maintenance_mode::{Pallet, Call, Config, Storage, Event} = 29,
 	}
 }
 
