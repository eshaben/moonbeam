--- conflicted
+++ resolved
@@ -8,17 +8,11 @@
 version = "0.1.1"
 
 [dependencies]
-<<<<<<< HEAD
-fp-self-contained = { git = "https://github.com/purestake/frontier", branch = "moonbeam-polkadot-v0.9.13", default-features = false}
+account = { path = "../primitives/account", default-features = false }
+
+fp-self-contained = { git = "https://github.com/purestake/frontier", branch = "moonbeam-polkadot-v0.9.13", default-features = false }
 sp-core = { git = "https://github.com/purestake/substrate", branch = "moonbeam-polkadot-v0.9.13", default-features = false }
 sp-runtime = { git = "https://github.com/purestake/substrate", branch = "moonbeam-polkadot-v0.9.13", default-features = false }
-account = { path = "../primitives/account", default-features = false }
-=======
-account = { path = "../primitives/account", default-features = false }
-fp-self-contained = { git = "https://github.com/purestake/frontier", branch = "moonbeam-polkadot-v0.9.12", default-features = false }
-sp-core = { git = "https://github.com/purestake/substrate", branch = "moonbeam-polkadot-v0.9.12", default-features = false }
-sp-runtime = { git = "https://github.com/purestake/substrate", branch = "moonbeam-polkadot-v0.9.12", default-features = false }
->>>>>>> dfe363ba
 
 [features]
 default = [ "std" ]
