--- conflicted
+++ resolved
@@ -920,7 +920,6 @@
 	);
 }
 
-<<<<<<< HEAD
 type ForeignAssetInstance = pallet_assets::Instance1;
 type LocalAssetInstance = pallet_assets::Instance2;
 
@@ -932,9 +931,6 @@
 	pub const AssetsStringLimit: u32 = 50;
 	pub const MetadataDepositBase: Balance = currency::deposit(1,68);
 	pub const MetadataDepositPerByte: Balance = currency::deposit(0, 1);
-=======
-parameter_types! {
->>>>>>> 7734c5af
 	pub const ExecutiveBody: BodyId = BodyId::Executive;
 }
 
