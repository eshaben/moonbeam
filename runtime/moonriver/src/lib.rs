--- conflicted
+++ resolved
@@ -122,11 +122,7 @@
 	spec_name: create_runtime_str!("moonriver"),
 	impl_name: create_runtime_str!("moonriver"),
 	authoring_version: 3,
-<<<<<<< HEAD
-	spec_version: 4800,
-=======
-	spec_version: 49,
->>>>>>> c86b9b9e
+	spec_version: 4900,
 	impl_version: 1,
 	apis: RUNTIME_API_VERSIONS,
 	transaction_version: 2,
