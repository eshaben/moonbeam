--- conflicted
+++ resolved
@@ -242,54 +242,6 @@
 	XcmFeesAccount,
 >;
 
-<<<<<<< HEAD
-parameter_types! {
-	pub const Local: MultiLocation = Here.into();
-}
-/// Converter struct implementing `AssetIdConversion` converting a numeric asset ID (must be `TryFrom/TryInto<u128>`) into
-/// a `GeneralIndex` junction, prefixed by some `MultiLocation` value. The `MultiLocation` value will typically be a
-/// `PalletInstance` junction.
-///
-pub struct LocalAsPrefixedGeneralIndex<Prefix, AssetId, ConvertAssetId>(
-	sp_std::marker::PhantomData<(Prefix, AssetId, ConvertAssetId)>,
-);
-impl<
-		Prefix: Get<MultiLocation>,
-		AssetId: Clone,
-		ConvertAssetId: xcm_executor::traits::Convert<u128, AssetId>,
-	> xcm_executor::traits::Convert<MultiLocation, AssetId>
-	for LocalAsPrefixedGeneralIndex<Prefix, AssetId, ConvertAssetId>
-{
-	fn convert_ref(id: impl sp_std::borrow::Borrow<MultiLocation>) -> Result<AssetId, ()> {
-		let prefix = Prefix::get();
-		let id = id.borrow();
-		if prefix.parent_count() != id.parent_count()
-			|| prefix
-				.interior()
-				.iter()
-				.enumerate()
-				.any(|(index, junction)| id.interior().at(index) != Some(junction))
-		{
-			return Err(());
-		}
-		match id.interior().at(prefix.interior().len()) {
-			Some(Junction::GeneralIndex(id)) => ConvertAssetId::convert_ref(id),
-			_ => Err(()),
-		}
-	}
-	fn reverse_ref(what: impl sp_std::borrow::Borrow<AssetId>) -> Result<MultiLocation, ()> {
-		let mut location = Prefix::get();
-		let id = ConvertAssetId::reverse_ref(what)?;
-		location
-			.push_interior(Junction::GeneralIndex(id))
-			.map_err(|_| ())?;
-		Ok(location)
-	}
-}
-
-pub type StatemintLike = LocalAsPrefixedGeneralIndex<Local, AssetId, JustTry>;
-=======
->>>>>>> f63f5bf3
 parameter_types! {
 	// We cannot skip the native trader for some specific tests, so we will have to work with
 	// a native trader that charges same number of units as weight
