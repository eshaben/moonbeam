--- conflicted
+++ resolved
@@ -7,41 +7,24 @@
 
 [dependencies]
 log = { version = "0.4", default-features = false }
-<<<<<<< HEAD
-nimbus-primitives = { git = "https://github.com/purestake/nimbus", branch = "moonbeam-polkadot-v0.9.13", default-features = false }
-frame-support = { git = "https://github.com/purestake/substrate", branch = "moonbeam-polkadot-v0.9.13", default-features = false }
-frame-system = { git = "https://github.com/purestake/substrate", branch = "moonbeam-polkadot-v0.9.13", default-features = false }
-parity-scale-codec = { version = "2.0.0", default-features = false, features=["derive"] }
-serde = { version = "1.0.101", optional=true }
-sp-std = { git = "https://github.com/purestake/substrate", branch = "moonbeam-polkadot-v0.9.13", default-features = false }
-sp-runtime = { git = "https://github.com/purestake/substrate", branch = "moonbeam-polkadot-v0.9.13", default-features = false }
-frame-benchmarking = { git = "https://github.com/purestake/substrate", branch = "moonbeam-polkadot-v0.9.13", default-features = false, optional = true }
-scale-info = { version = "1.0", default-features = false, features = ["derive"] }
-
-[dev-dependencies]
-sp-io = { git = "https://github.com/purestake/substrate", branch = "moonbeam-polkadot-v0.9.13" }
-sp-core = { git = "https://github.com/purestake/substrate", branch = "moonbeam-polkadot-v0.9.13" }
-pallet-balances = { git = "https://github.com/purestake/substrate", branch = "moonbeam-polkadot-v0.9.13" }
-=======
 serde = { version = "1.0.101", optional = true }
 
 # Substrate
-frame-benchmarking = { git = "https://github.com/purestake/substrate", branch = "moonbeam-polkadot-v0.9.12", optional = true, default-features = false }
-frame-support = { git = "https://github.com/purestake/substrate", branch = "moonbeam-polkadot-v0.9.12", default-features = false }
-frame-system = { git = "https://github.com/purestake/substrate", branch = "moonbeam-polkadot-v0.9.12", default-features = false }
+frame-benchmarking = { git = "https://github.com/purestake/substrate", branch = "moonbeam-polkadot-v0.9.13", optional = true, default-features = false }
+frame-support = { git = "https://github.com/purestake/substrate", branch = "moonbeam-polkadot-v0.9.13", default-features = false }
+frame-system = { git = "https://github.com/purestake/substrate", branch = "moonbeam-polkadot-v0.9.13", default-features = false }
 parity-scale-codec = { version = "2.0.0", default-features = false, features = [ "derive" ] }
 scale-info = { version = "1.0", default-features = false, features = [ "derive" ] }
-sp-runtime = { git = "https://github.com/purestake/substrate", branch = "moonbeam-polkadot-v0.9.12", default-features = false }
-sp-std = { git = "https://github.com/purestake/substrate", branch = "moonbeam-polkadot-v0.9.12", default-features = false }
+sp-runtime = { git = "https://github.com/purestake/substrate", branch = "moonbeam-polkadot-v0.9.13", default-features = false }
+sp-std = { git = "https://github.com/purestake/substrate", branch = "moonbeam-polkadot-v0.9.13", default-features = false }
 
 # Nimbus
-nimbus-primitives = { git = "https://github.com/purestake/nimbus", branch = "moonbeam-polkadot-v0.9.12", default-features = false }
+nimbus-primitives = { git = "https://github.com/purestake/nimbus", branch = "moonbeam-polkadot-v0.9.13", default-features = false }
 
 [dev-dependencies]
-pallet-balances = { git = "https://github.com/purestake/substrate", branch = "moonbeam-polkadot-v0.9.12" }
-sp-core = { git = "https://github.com/purestake/substrate", branch = "moonbeam-polkadot-v0.9.12" }
-sp-io = { git = "https://github.com/purestake/substrate", branch = "moonbeam-polkadot-v0.9.12" }
->>>>>>> dfe363ba
+pallet-balances = { git = "https://github.com/purestake/substrate", branch = "moonbeam-polkadot-v0.9.13" }
+sp-core = { git = "https://github.com/purestake/substrate", branch = "moonbeam-polkadot-v0.9.13" }
+sp-io = { git = "https://github.com/purestake/substrate", branch = "moonbeam-polkadot-v0.9.13" }
 
 [features]
 default = [ "std" ]
