{
  "name": "ts-tests",
  "version": "1.0.0",
  "description": "",
  "main": "index.js",
  "watch": {
    "build": {
      "patterns": [
        "../"
      ],
      "ignore": [
        "../tests",
        "../target",
        "../build"
      ],
      "extensions": "rs",
      "quiet": true,
      "inherit": true
    },
    "test": {
      "patterns": [
        "../target/release/moonbeam",
        "./tests/**"
      ],
      "extensions": "ts,html,scss",
      "quiet": true,
      "inherit": true,
      "runOnChangeOnly": true
    }
  },
  "scripts": {
    "test-with-logs": "mocha --printlogs -r ts-node/register 'tests/**/test-*.ts'",
    "pre-build-contracts": "ts-node ./pre-build-contracts.ts && npx prettier -w ./contracts/compiled/*.json",
    "test": "mocha --parallel -r ts-node/register 'tests/**/test-*.ts'",
    "test-seq": "mocha -r ts-node/register 'tests/**/test-*.ts'",
    "tracing-test": "ETHAPI_CMD='--ethapi=txpool,debug,trace' mocha --parallel -r ts-node/register 'tracing-tests/**/*.ts'",
    "para-test": "mocha -r ts-node/register 'para-tests/**/test-*.ts'",
    "para-test-single": "mocha -r ts-node/register 'para-tests-no-ci/test-xcm-para.ts'",
    "para-test-no-ci": "DEBUG=test:substrateEvents mocha -r ts-node/register 'para-tests-no-ci/**/test-*.ts'",
    "watch": "npm-watch",
    "build": "cargo build --release",
    "non-ci-test": "mocha -r ts-node/register 'non_ci_tests/**/test-*.ts'",
    "test-single": "mocha -r ts-node/register 'tests/test-proxy.ts'",
    "current-test": "mocha -r ts-node/register",
    "lint": "npx prettier --write --ignore-path .gitignore '**/*.(yml|js|ts|json)'"
  },
  "author": "",
  "license": "ISC",
  "dependencies": {
<<<<<<< HEAD
    "@polkadot/api": "^6.10.3",
    "@polkadot/types": "^6.10.3",
=======
    "@polkadot/api": "^6.9.2",
    "@polkadot/types": "^6.9.2",
>>>>>>> e34c399e
    "@substrate/txwrapper-core": "^1.2.17",
    "@substrate/txwrapper-registry": "^1.2.17",
    "@substrate/txwrapper-substrate": "^1.2.17",
    "@types/chai": "^4.2.11",
    "@types/chai-as-promised": "^7.1.4",
    "@types/mocha": "^8.2.2",
    "chai": "^4.3.4",
    "chai-as-promised": "^7.1.1",
    "debug": "^4.3.2",
    "ethers": "^5.4.6",
    "mocha": "^8.3.2",
    "npm-watch": "^0.9.0",
    "polkadot-launch": "^1.8.0",
    "rimraf": "^3.0.2",
    "solc": "^0.8.3",
    "tcp-port-used": "^1.0.2",
    "ts-node": "^10.2.1",
    "typescript": "^4.3.5",
    "web3": "^1.3.5"
  }
}<|MERGE_RESOLUTION|>--- conflicted
+++ resolved
@@ -47,13 +47,8 @@
   "author": "",
   "license": "ISC",
   "dependencies": {
-<<<<<<< HEAD
     "@polkadot/api": "^6.10.3",
     "@polkadot/types": "^6.10.3",
-=======
-    "@polkadot/api": "^6.9.2",
-    "@polkadot/types": "^6.9.2",
->>>>>>> e34c399e
     "@substrate/txwrapper-core": "^1.2.17",
     "@substrate/txwrapper-registry": "^1.2.17",
     "@substrate/txwrapper-substrate": "^1.2.17",
