// Copyright 2019-2022 PureStake Inc.
// This file is part of Moonbeam.

// Moonbeam is free software: you can redistribute it and/or modify
// it under the terms of the GNU General Public License as published by
// the Free Software Foundation, either version 3 of the License, or
// (at your option) any later version.

// Moonbeam is distributed in the hope that it will be useful,
// but WITHOUT ANY WARRANTY; without even the implied warranty of
// MERCHANTABILITY or FITNESS FOR A PARTICULAR PURPOSE.  See the
// GNU General Public License for more details.

// You should have received a copy of the GNU General Public License
// along with Moonbeam.  If not, see <http://www.gnu.org/licenses/>.

use frame_support::assert_ok;
use std::str::from_utf8;

use crate::{eip2612::Eip2612, mock::*, *};

use hex_literal::hex;
use libsecp256k1::{sign, Message, SecretKey};
use precompile_utils::testing::*;
use sha3::{Digest, Keccak256};
use sp_core::H256;

fn precompiles() -> Precompiles<Runtime> {
	PrecompilesValue::get()
}

#[test]
fn selector_less_than_four_bytes() {
	ExtBuilder::default().build().execute_with(|| {
		assert_ok!(ForeignAssets::force_create(
			Origin::root(),
			0u128,
			Account::Alice.into(),
			true,
			1
		));
		// This selector is only three bytes long when four are required.
		precompiles()
			.prepare_test(
				Account::Alice,
				Account::ForeignAssetId(0u128),
				vec![1u8, 2u8, 3u8],
			)
			.execute_reverts(|output| output == b"tried to parse selector out of bounds");
	});
}

#[test]
fn no_selector_exists_but_length_is_right() {
	ExtBuilder::default().build().execute_with(|| {
		assert_ok!(ForeignAssets::force_create(
			Origin::root(),
			0u128,
			Account::Alice.into(),
			true,
			1
		));

		precompiles()
			.prepare_test(
				Account::Alice,
				Account::ForeignAssetId(0u128),
				vec![1u8, 2u8, 3u8, 4u8],
			)
			.execute_reverts(|output| output == b"unknown selector");
	});
}

#[test]
fn selectors() {
	assert_eq!(Action::BalanceOf as u32, 0x70a08231);
	assert_eq!(Action::TotalSupply as u32, 0x18160ddd);
	assert_eq!(Action::Approve as u32, 0x095ea7b3);
	assert_eq!(Action::Allowance as u32, 0xdd62ed3e);
	assert_eq!(Action::Transfer as u32, 0xa9059cbb);
	assert_eq!(Action::TransferFrom as u32, 0x23b872dd);
	assert_eq!(Action::Name as u32, 0x06fdde03);
	assert_eq!(Action::Symbol as u32, 0x95d89b41);
	assert_eq!(Action::Decimals as u32, 0x313ce567);
	assert_eq!(Action::Eip2612Nonces as u32, 0x7ecebe00);
	assert_eq!(Action::Eip2612Permit as u32, 0xd505accf);
	assert_eq!(Action::Eip2612DomainSeparator as u32, 0x3644e515);

	assert_eq!(
		crate::SELECTOR_LOG_TRANSFER,
		&Keccak256::digest(b"Transfer(address,address,uint256)")[..]
	);

	assert_eq!(
		crate::SELECTOR_LOG_APPROVAL,
		&Keccak256::digest(b"Approval(address,address,uint256)")[..]
	);
}

#[test]
fn get_total_supply() {
	ExtBuilder::default()
		.with_balances(vec![(Account::Alice, 1000), (Account::Bob, 2500)])
		.build()
		.execute_with(|| {
			assert_ok!(ForeignAssets::force_create(
				Origin::root(),
				0u128,
				Account::Alice.into(),
				true,
				1
			));
			assert_ok!(ForeignAssets::mint(
				Origin::signed(Account::Alice),
				0u128,
				Account::Alice.into(),
				1000
			));

			precompiles()
				.prepare_test(
					Account::Alice,
					Account::ForeignAssetId(0u128),
					EvmDataWriter::new_with_selector(Action::TotalSupply).build(),
				)
				.expect_cost(0) // TODO: Test db read/write costs
				.expect_no_logs()
				.execute_returns(EvmDataWriter::new().write(U256::from(1000u64)).build());
		});
}

#[test]
fn get_balances_known_user() {
	ExtBuilder::default()
		.with_balances(vec![(Account::Alice, 1000)])
		.build()
		.execute_with(|| {
			assert_ok!(ForeignAssets::force_create(
				Origin::root(),
				0u128,
				Account::Alice.into(),
				true,
				1
			));
			assert_ok!(ForeignAssets::mint(
				Origin::signed(Account::Alice),
				0u128,
				Account::Alice.into(),
				1000
			));

			precompiles()
				.prepare_test(
					Account::Alice,
					Account::ForeignAssetId(0u128),
					EvmDataWriter::new_with_selector(Action::BalanceOf)
						.write(Address(Account::Alice.into()))
						.build(),
				)
				.expect_cost(0) // TODO: Test db read/write costs
				.expect_no_logs()
				.execute_returns(EvmDataWriter::new().write(U256::from(1000u64)).build());
		});
}

#[test]
fn get_balances_unknown_user() {
	ExtBuilder::default()
		.with_balances(vec![(Account::Alice, 1000)])
		.build()
		.execute_with(|| {
			assert_ok!(ForeignAssets::force_create(
				Origin::root(),
				0u128,
				Account::Alice.into(),
				true,
				1
			));

			precompiles()
				.prepare_test(
					Account::Alice,
					Account::ForeignAssetId(0u128),
					EvmDataWriter::new_with_selector(Action::BalanceOf)
						.write(Address(Account::Bob.into()))
						.build(),
				)
				.expect_cost(0) // TODO: Test db read/write costs
				.expect_no_logs()
				.execute_returns(EvmDataWriter::new().write(U256::from(0u64)).build());
		});
}

#[test]
fn approve() {
	ExtBuilder::default()
		.with_balances(vec![(Account::Alice, 1000)])
		.build()
		.execute_with(|| {
			assert_ok!(ForeignAssets::force_create(
				Origin::root(),
				0u128,
				Account::Alice.into(),
				true,
				1
			));
			assert_ok!(ForeignAssets::mint(
				Origin::signed(Account::Alice),
				0u128,
				Account::Alice.into(),
				1000
			));

			precompiles()
				.prepare_test(
					Account::Alice,
					Account::ForeignAssetId(0u128),
					EvmDataWriter::new_with_selector(Action::Approve)
						.write(Address(Account::Bob.into()))
						.write(U256::from(500))
						.build(),
				)
<<<<<<< HEAD
				.expect_cost(31253756u64)
				.expect_log(
					LogsBuilder::new(Account::ForeignAssetId(0u128).into()).log3(
						SELECTOR_LOG_APPROVAL,
						Account::Alice,
						Account::Bob,
						EvmDataWriter::new().write(U256::from(500)).build(),
					),
				)
=======
				.expect_cost(30832756u64)
				.expect_log(log3(
					Account::ForeignAssetId(0u128),
					SELECTOR_LOG_APPROVAL,
					Account::Alice,
					Account::Bob,
					EvmDataWriter::new().write(U256::from(500)).build(),
				))
>>>>>>> 13c685d2
				.execute_returns(EvmDataWriter::new().write(true).build());
		});
}

#[test]
fn approve_saturating() {
	ExtBuilder::default()
		.with_balances(vec![(Account::Alice, 1000)])
		.build()
		.execute_with(|| {
			assert_ok!(ForeignAssets::force_create(
				Origin::root(),
				0u128,
				Account::Alice.into(),
				true,
				1
			));
			assert_ok!(ForeignAssets::mint(
				Origin::signed(Account::Alice),
				0u128,
				Account::Alice.into(),
				1000
			));

			precompiles()
				.prepare_test(
					Account::Alice,
					Account::ForeignAssetId(0u128),
					EvmDataWriter::new_with_selector(Action::Approve)
						.write(Address(Account::Bob.into()))
						.write(U256::MAX)
						.build(),
				)
<<<<<<< HEAD
				.expect_cost(31253756u64)
				.expect_log(
					LogsBuilder::new(Account::ForeignAssetId(0u128).into()).log3(
						SELECTOR_LOG_APPROVAL,
						Account::Alice,
						Account::Bob,
						EvmDataWriter::new().write(U256::MAX).build(),
					),
				)
=======
				.expect_cost(30832756u64)
				.expect_log(log3(
					Account::ForeignAssetId(0u128),
					SELECTOR_LOG_APPROVAL,
					Account::Alice,
					Account::Bob,
					EvmDataWriter::new().write(U256::MAX).build(),
				))
>>>>>>> 13c685d2
				.execute_returns(EvmDataWriter::new().write(true).build());

			precompiles()
				.prepare_test(
					Account::Alice,
					Account::ForeignAssetId(0u128),
					EvmDataWriter::new_with_selector(Action::Allowance)
						.write(Address(Account::Alice.into()))
						.write(Address(Account::Bob.into()))
						.build(),
				)
				.expect_cost(0u64)
				.expect_no_logs()
				.execute_returns(EvmDataWriter::new().write(U256::from(u128::MAX)).build());
		});
}

#[test]
fn check_allowance_existing() {
	ExtBuilder::default()
		.with_balances(vec![(Account::Alice, 1000)])
		.build()
		.execute_with(|| {
			assert_ok!(ForeignAssets::force_create(
				Origin::root(),
				0u128,
				Account::Alice.into(),
				true,
				1
			));
			assert_ok!(ForeignAssets::mint(
				Origin::signed(Account::Alice),
				0u128,
				Account::Alice.into(),
				1000
			));

			precompiles()
				.prepare_test(
					Account::Alice,
					Account::ForeignAssetId(0u128),
					EvmDataWriter::new_with_selector(Action::Approve)
						.write(Address(Account::Bob.into()))
						.write(U256::from(500))
						.build(),
				)
				.execute_some();

			precompiles()
				.prepare_test(
					Account::Alice,
					Account::ForeignAssetId(0u128),
					EvmDataWriter::new_with_selector(Action::Allowance)
						.write(Address(Account::Alice.into()))
						.write(Address(Account::Bob.into()))
						.build(),
				)
				.expect_cost(0) // TODO: Test db read/write costs
				.expect_no_logs()
				.execute_returns(EvmDataWriter::new().write(U256::from(500u64)).build());
		});
}

#[test]
fn check_allowance_not_existing() {
	ExtBuilder::default()
		.with_balances(vec![(Account::Alice, 1000)])
		.build()
		.execute_with(|| {
			assert_ok!(ForeignAssets::force_create(
				Origin::root(),
				0u128,
				Account::Alice.into(),
				true,
				1
			));

			precompiles()
				.prepare_test(
					Account::Alice,
					Account::ForeignAssetId(0u128),
					EvmDataWriter::new_with_selector(Action::Allowance)
						.write(Address(Account::Alice.into()))
						.write(Address(Account::Bob.into()))
						.build(),
				)
				.expect_cost(0) // TODO: Test db read/write costs
				.expect_no_logs()
				.execute_returns(EvmDataWriter::new().write(U256::from(0u64)).build());
		});
}

#[test]
fn transfer() {
	ExtBuilder::default()
		.with_balances(vec![(Account::Alice, 1000)])
		.build()
		.execute_with(|| {
			assert_ok!(ForeignAssets::force_create(
				Origin::root(),
				0u128,
				Account::Alice.into(),
				true,
				1
			));
			assert_ok!(ForeignAssets::mint(
				Origin::signed(Account::Alice),
				0u128,
				Account::Alice.into(),
				1000
			));

			precompiles()
				.prepare_test(
					Account::Alice,
					Account::ForeignAssetId(0u128),
					EvmDataWriter::new_with_selector(Action::Transfer)
						.write(Address(Account::Bob.into()))
						.write(U256::from(400))
						.build(),
				)
<<<<<<< HEAD
				.expect_cost(44055756u64) // 1 weight => 1 gas in mock
				.expect_log(
					LogsBuilder::new(Account::ForeignAssetId(0u128).into()).log3(
						SELECTOR_LOG_TRANSFER,
						Account::Alice,
						Account::Bob,
						EvmDataWriter::new().write(U256::from(400)).build(),
					),
				)
=======
				.expect_cost(44001756u64) // 1 weight => 1 gas in mock
				.expect_log(log3(
					Account::ForeignAssetId(0u128),
					SELECTOR_LOG_TRANSFER,
					Account::Alice,
					Account::Bob,
					EvmDataWriter::new().write(U256::from(400)).build(),
				))
>>>>>>> 13c685d2
				.execute_returns(EvmDataWriter::new().write(true).build());

			precompiles()
				.prepare_test(
					Account::Bob,
					Account::ForeignAssetId(0u128),
					EvmDataWriter::new_with_selector(Action::BalanceOf)
						.write(Address(Account::Bob.into()))
						.build(),
				)
				.expect_cost(0) // TODO: Test db read/write costs
				.expect_no_logs()
				.execute_returns(EvmDataWriter::new().write(U256::from(400)).build());

			precompiles()
				.prepare_test(
					Account::Alice,
					Account::ForeignAssetId(0u128),
					EvmDataWriter::new_with_selector(Action::BalanceOf)
						.write(Address(Account::Alice.into()))
						.build(),
				)
				.expect_cost(0) // TODO: Test db read/write costs
				.expect_no_logs()
				.execute_returns(EvmDataWriter::new().write(U256::from(600)).build());
		});
}

#[test]
fn transfer_not_enough_founds() {
	ExtBuilder::default()
		.with_balances(vec![(Account::Alice, 1000)])
		.build()
		.execute_with(|| {
			assert_ok!(ForeignAssets::force_create(
				Origin::root(),
				0u128,
				Account::Alice.into(),
				true,
				1
			));
			assert_ok!(ForeignAssets::mint(
				Origin::signed(Account::Alice),
				0u128,
				Account::Alice.into(),
				1
			));

			precompiles()
				.prepare_test(
					Account::Alice,
					Account::ForeignAssetId(0u128),
					EvmDataWriter::new_with_selector(Action::Transfer)
						.write(Address(Account::Charlie.into()))
						.write(U256::from(50))
						.build(),
				)
				.execute_reverts(|output| {
					from_utf8(&output)
						.unwrap()
						.contains("Dispatched call failed with error: DispatchErrorWithPostInfo")
						&& from_utf8(&output).unwrap().contains("BalanceLow")
				});
		});
}

#[test]
fn transfer_from() {
	ExtBuilder::default()
		.with_balances(vec![(Account::Alice, 1000)])
		.build()
		.execute_with(|| {
			assert_ok!(ForeignAssets::force_create(
				Origin::root(),
				0u128,
				Account::Alice.into(),
				true,
				1
			));
			assert_ok!(ForeignAssets::mint(
				Origin::signed(Account::Alice),
				0u128,
				Account::Alice.into(),
				1000
			));

			precompiles()
				.prepare_test(
					Account::Alice,
					Account::ForeignAssetId(0u128),
					EvmDataWriter::new_with_selector(Action::Approve)
						.write(Address(Account::Bob.into()))
						.write(U256::from(500))
						.build(),
				)
				.execute_some();

			precompiles()
				.prepare_test(
					Account::Alice,
					Account::ForeignAssetId(0u128),
					EvmDataWriter::new_with_selector(Action::Approve)
						.write(Address(Account::Bob.into()))
						.write(U256::from(500))
						.build(),
				)
				.execute_some();

			precompiles()
				.prepare_test(
					Account::Bob, // Bob is the one sending transferFrom!
					Account::ForeignAssetId(0u128),
					EvmDataWriter::new_with_selector(Action::TransferFrom)
						.write(Address(Account::Alice.into()))
						.write(Address(Account::Charlie.into()))
						.write(U256::from(400))
						.build(),
				)
<<<<<<< HEAD
				.expect_cost(55282756u64) // 1 weight => 1 gas in mock
				.expect_log(
					LogsBuilder::new(Account::ForeignAssetId(0u128).into()).log3(
						SELECTOR_LOG_TRANSFER,
						Account::Alice,
						Account::Charlie,
						EvmDataWriter::new().write(U256::from(400)).build(),
					),
				)
=======
				.expect_cost(56268756u64) // 1 weight => 1 gas in mock
				.expect_log(log3(
					Account::ForeignAssetId(0u128),
					SELECTOR_LOG_TRANSFER,
					Account::Alice,
					Account::Charlie,
					EvmDataWriter::new().write(U256::from(400)).build(),
				))
>>>>>>> 13c685d2
				.execute_returns(EvmDataWriter::new().write(true).build());

			precompiles()
				.prepare_test(
					Account::Alice,
					Account::ForeignAssetId(0u128),
					EvmDataWriter::new_with_selector(Action::BalanceOf)
						.write(Address(Account::Alice.into()))
						.build(),
				)
				.expect_cost(0) // TODO: Test db read/write costs
				.expect_no_logs()
				.execute_returns(EvmDataWriter::new().write(U256::from(600)).build());

			precompiles()
				.prepare_test(
					Account::Bob,
					Account::ForeignAssetId(0u128),
					EvmDataWriter::new_with_selector(Action::BalanceOf)
						.write(Address(Account::Bob.into()))
						.build(),
				)
				.expect_cost(0) // TODO: Test db read/write costs
				.expect_no_logs()
				.execute_returns(EvmDataWriter::new().write(U256::from(0)).build());

			precompiles()
				.prepare_test(
					Account::Charlie,
					Account::ForeignAssetId(0u128),
					EvmDataWriter::new_with_selector(Action::BalanceOf)
						.write(Address(Account::Charlie.into()))
						.build(),
				)
				.expect_cost(0) // TODO: Test db read/write costs
				.expect_no_logs()
				.execute_returns(EvmDataWriter::new().write(U256::from(400)).build());
		});
}

#[test]
fn transfer_from_non_incremental_approval() {
	ExtBuilder::default()
		.with_balances(vec![(Account::Alice, 1000)])
		.build()
		.execute_with(|| {
			assert_ok!(ForeignAssets::force_create(
				Origin::root(),
				0u128,
				Account::Alice.into(),
				true,
				1
			));
			assert_ok!(ForeignAssets::mint(
				Origin::signed(Account::Alice),
				0u128,
				Account::Alice.into(),
				1000
			));

			// We first approve 500
			precompiles()
				.prepare_test(
					Account::Alice,
					Account::ForeignAssetId(0u128),
					EvmDataWriter::new_with_selector(Action::Approve)
						.write(Address(Account::Bob.into()))
						.write(U256::from(500))
						.build(),
				)
<<<<<<< HEAD
				.expect_cost(31253756u64)
				.expect_log(
					LogsBuilder::new(Account::ForeignAssetId(0u128).into()).log3(
						SELECTOR_LOG_APPROVAL,
						Account::Alice,
						Account::Bob,
						EvmDataWriter::new().write(U256::from(500)).build(),
					),
				)
=======
				.expect_cost(30832756u64)
				.expect_log(log3(
					Account::ForeignAssetId(0u128),
					SELECTOR_LOG_APPROVAL,
					Account::Alice,
					Account::Bob,
					EvmDataWriter::new().write(U256::from(500)).build(),
				))
>>>>>>> 13c685d2
				.execute_returns(EvmDataWriter::new().write(true).build());

			// We then approve 300. Non-incremental, so this is
			// the approved new value
			// Additionally, the gas used in this approval is higher because we
			// need to clear the previous one
			precompiles()
				.prepare_test(
					Account::Alice,
					Account::ForeignAssetId(0u128),
					EvmDataWriter::new_with_selector(Action::Approve)
						.write(Address(Account::Bob.into()))
						.write(U256::from(300))
						.build(),
				)
<<<<<<< HEAD
				.expect_cost(62037756u64)
				.expect_log(
					LogsBuilder::new(Account::ForeignAssetId(0u128).into()).log3(
						SELECTOR_LOG_APPROVAL,
						Account::Alice,
						Account::Bob,
						EvmDataWriter::new().write(U256::from(300)).build(),
					),
				)
=======
				.expect_cost(62796756u64)
				.expect_log(log3(
					Account::ForeignAssetId(0u128),
					SELECTOR_LOG_APPROVAL,
					Account::Alice,
					Account::Bob,
					EvmDataWriter::new().write(U256::from(300)).build(),
				))
>>>>>>> 13c685d2
				.execute_returns(EvmDataWriter::new().write(true).build());

			// This should fail, as now the new approved quantity is 300
			precompiles()
				.prepare_test(
					Account::Bob, // Bob is the one sending transferFrom!
					Account::ForeignAssetId(0u128),
					EvmDataWriter::new_with_selector(Action::TransferFrom)
						.write(Address(Account::Alice.into()))
						.write(Address(Account::Bob.into()))
						.write(U256::from(500))
						.build(),
				)
				.execute_reverts(|output| {
					output
						== b"Dispatched call failed with error: DispatchErrorWithPostInfo { \
					post_info: PostDispatchInfo { actual_weight: None, pays_fee: Pays::Yes }, \
					error: Module(ModuleError { index: 2, error: [10, 0, 0, 0], \
					message: Some(\"Unapproved\") }) }"
				});
		});
}

#[test]
fn transfer_from_above_allowance() {
	ExtBuilder::default()
		.with_balances(vec![(Account::Alice, 1000)])
		.build()
		.execute_with(|| {
			assert_ok!(ForeignAssets::force_create(
				Origin::root(),
				0u128,
				Account::Alice.into(),
				true,
				1
			));
			assert_ok!(ForeignAssets::mint(
				Origin::signed(Account::Alice),
				0u128,
				Account::Alice.into(),
				1000
			));

			precompiles()
				.prepare_test(
					Account::Alice,
					Account::ForeignAssetId(0u128),
					EvmDataWriter::new_with_selector(Action::Approve)
						.write(Address(Account::Bob.into()))
						.write(U256::from(300))
						.build(),
				)
				.execute_some();

			precompiles()
				.prepare_test(
					Account::Bob, // Bob is the one sending transferFrom!
					Account::ForeignAssetId(0u128),
					EvmDataWriter::new_with_selector(Action::TransferFrom)
						.write(Address(Account::Alice.into()))
						.write(Address(Account::Bob.into()))
						.write(U256::from(400))
						.build(),
				)
				.execute_reverts(|output| {
					output
						== b"Dispatched call failed with error: DispatchErrorWithPostInfo { \
					post_info: PostDispatchInfo { actual_weight: None, pays_fee: Pays::Yes }, \
					error: Module(ModuleError { index: 2, error: [10, 0, 0, 0], \
					message: Some(\"Unapproved\") }) }"
				});
		});
}

#[test]
fn transfer_from_self() {
	ExtBuilder::default()
		.with_balances(vec![(Account::Alice, 1000)])
		.build()
		.execute_with(|| {
			assert_ok!(ForeignAssets::force_create(
				Origin::root(),
				0u128,
				Account::Alice.into(),
				true,
				1
			));
			assert_ok!(ForeignAssets::mint(
				Origin::signed(Account::Alice),
				0u128,
				Account::Alice.into(),
				1000
			));

			precompiles()
				.prepare_test(
					Account::Alice, // Alice sending transferFrom herself, no need for allowance.
					Account::ForeignAssetId(0u128),
					EvmDataWriter::new_with_selector(Action::TransferFrom)
						.write(Address(Account::Alice.into()))
						.write(Address(Account::Bob.into()))
						.write(U256::from(400))
						.build(),
				)
<<<<<<< HEAD
				.expect_cost(44055756u64) // 1 weight => 1 gas in mock
				.expect_log(
					LogsBuilder::new(Account::ForeignAssetId(0u128).into()).log3(
						SELECTOR_LOG_TRANSFER,
						Account::Alice,
						Account::Bob,
						EvmDataWriter::new().write(U256::from(400)).build(),
					),
				)
=======
				.expect_cost(44001756u64) // 1 weight => 1 gas in mock
				.expect_log(log3(
					Account::ForeignAssetId(0u128),
					SELECTOR_LOG_TRANSFER,
					Account::Alice,
					Account::Bob,
					EvmDataWriter::new().write(U256::from(400)).build(),
				))
>>>>>>> 13c685d2
				.execute_returns(EvmDataWriter::new().write(true).build());

			precompiles()
				.prepare_test(
					Account::Alice,
					Account::ForeignAssetId(0u128),
					EvmDataWriter::new_with_selector(Action::BalanceOf)
						.write(Address(Account::Alice.into()))
						.build(),
				)
				.expect_cost(0) // TODO: Test db read/write costs
				.expect_no_logs()
				.execute_returns(EvmDataWriter::new().write(U256::from(600)).build());

			precompiles()
				.prepare_test(
					Account::Alice,
					Account::ForeignAssetId(0u128),
					EvmDataWriter::new_with_selector(Action::BalanceOf)
						.write(Address(Account::Bob.into()))
						.build(),
				)
				.expect_cost(0) // TODO: Test db read/write costs
				.expect_no_logs()
				.execute_returns(EvmDataWriter::new().write(U256::from(400)).build());
		});
}

#[test]
fn get_metadata() {
	ExtBuilder::default()
		.with_balances(vec![(Account::Alice, 1000), (Account::Bob, 2500)])
		.build()
		.execute_with(|| {
			assert_ok!(ForeignAssets::force_create(
				Origin::root(),
				0u128,
				Account::Alice.into(),
				true,
				1
			));
			assert_ok!(ForeignAssets::force_set_metadata(
				Origin::root(),
				0u128,
				b"TestToken".to_vec(),
				b"Test".to_vec(),
				12,
				false
			));

			precompiles()
				.prepare_test(
					Account::Alice,
					Account::ForeignAssetId(0u128),
					EvmDataWriter::new_with_selector(Action::Name).build(),
				)
				.expect_cost(0) // TODO: Test db read/write costs
				.expect_no_logs()
				.execute_returns(
					EvmDataWriter::new()
						.write::<Bytes>("TestToken".into())
						.build(),
				);

			precompiles()
				.prepare_test(
					Account::Alice,
					Account::ForeignAssetId(0u128),
					EvmDataWriter::new_with_selector(Action::Symbol).build(),
				)
				.expect_cost(0) // TODO: Test db read/write costs
				.expect_no_logs()
				.execute_returns(EvmDataWriter::new().write::<Bytes>("Test".into()).build());

			precompiles()
				.prepare_test(
					Account::Alice,
					Account::ForeignAssetId(0u128),
					EvmDataWriter::new_with_selector(Action::Decimals).build(),
				)
				.expect_cost(0) // TODO: Test db read/write costs
				.expect_no_logs()
				.execute_returns(EvmDataWriter::new().write(12u8).build());
		});
}

#[test]
fn local_functions_cannot_be_accessed_by_foreign_assets() {
	ExtBuilder::default()
		.with_balances(vec![(Account::Alice, 1000), (Account::Bob, 2500)])
		.build()
		.execute_with(|| {
			assert_ok!(ForeignAssets::force_create(
				Origin::root(),
				0u128,
				Account::Alice.into(),
				true,
				1
			));
			assert_ok!(ForeignAssets::force_set_metadata(
				Origin::root(),
				0u128,
				b"TestToken".to_vec(),
				b"Test".to_vec(),
				12,
				false
			));

			precompiles()
				.prepare_test(
					Account::Alice,
					Account::ForeignAssetId(0u128),
					EvmDataWriter::new_with_selector(Action::Mint)
						.write(Address(Account::Bob.into()))
						.write(U256::from(400))
						.build(),
				)
				.execute_reverts(|output| output == b"unknown selector");

			precompiles()
				.prepare_test(
					Account::Alice,
					Account::ForeignAssetId(0u128),
					EvmDataWriter::new_with_selector(Action::Burn)
						.write(Address(Account::Bob.into()))
						.write(U256::from(400))
						.build(),
				)
				.execute_reverts(|output| output == b"unknown selector");
		});
}

#[test]
fn mint_local_assets() {
	ExtBuilder::default()
		.with_balances(vec![(Account::Alice, 1000), (Account::Bob, 2500)])
		.build()
		.execute_with(|| {
			assert_ok!(LocalAssets::force_create(
				Origin::root(),
				0u128,
				Account::Alice.into(),
				true,
				1
			));
			assert_ok!(LocalAssets::force_set_metadata(
				Origin::root(),
				0u128,
				b"TestToken".to_vec(),
				b"Test".to_vec(),
				12,
				false
			));

			precompiles()
				.prepare_test(
					Account::Alice,
					Account::LocalAssetId(0u128),
					EvmDataWriter::new_with_selector(Action::Mint)
						.write(Address(Account::Bob.into()))
						.write(U256::from(400))
						.build(),
				)
<<<<<<< HEAD
				.expect_cost(25994756u64) // 1 weight => 1 gas in mock
				.expect_log(LogsBuilder::new(Account::LocalAssetId(0u128).into()).log3(
=======
				.expect_cost(26633756u64) // 1 weight => 1 gas in mock
				.expect_log(log3(
					Account::LocalAssetId(0u128),
>>>>>>> 13c685d2
					SELECTOR_LOG_TRANSFER,
					Account::Zero,
					Account::Bob,
					EvmDataWriter::new().write(U256::from(400)).build(),
				))
				.execute_returns(EvmDataWriter::new().write(true).build());

			precompiles()
				.prepare_test(
					Account::Bob,
					Account::LocalAssetId(0u128),
					EvmDataWriter::new_with_selector(Action::BalanceOf)
						.write(Address(Account::Bob.into()))
						.build(),
				)
				.expect_cost(0) // TODO: Test db read/write costs
				.expect_no_logs()
				.execute_returns(EvmDataWriter::new().write(U256::from(400)).build());
		});
}

#[test]
fn burn_local_assets() {
	ExtBuilder::default()
		.with_balances(vec![(Account::Alice, 1000), (Account::Bob, 2500)])
		.build()
		.execute_with(|| {
			assert_ok!(LocalAssets::force_create(
				Origin::root(),
				0u128,
				Account::Alice.into(),
				true,
				1
			));
			assert_ok!(LocalAssets::force_set_metadata(
				Origin::root(),
				0u128,
				b"TestToken".to_vec(),
				b"Test".to_vec(),
				12,
				false
			));
			assert_ok!(LocalAssets::mint(
				Origin::signed(Account::Alice),
				0u128,
				Account::Alice.into(),
				1000
			));

			precompiles()
				.prepare_test(
					Account::Alice,
					Account::LocalAssetId(0u128),
					EvmDataWriter::new_with_selector(Action::Burn)
						.write(Address(Account::Alice.into()))
						.write(U256::from(400))
						.build(),
				)
<<<<<<< HEAD
				.expect_cost(30796756u64) // 1 weight => 1 gas in mock
				.expect_log(LogsBuilder::new(Account::LocalAssetId(0u128).into()).log3(
=======
				.expect_cost(30049756u64) // 1 weight => 1 gas in mock
				.expect_log(log3(
					Account::LocalAssetId(0u128),
>>>>>>> 13c685d2
					SELECTOR_LOG_TRANSFER,
					Account::Alice,
					Account::Zero,
					EvmDataWriter::new().write(U256::from(400)).build(),
				))
				.execute_returns(EvmDataWriter::new().write(true).build());

			precompiles()
				.prepare_test(
					Account::Alice,
					Account::LocalAssetId(0u128),
					EvmDataWriter::new_with_selector(Action::BalanceOf)
						.write(Address(Account::Alice.into()))
						.build(),
				)
				.expect_cost(0) // TODO: Test db read/write costs
				.expect_no_logs()
				.execute_returns(EvmDataWriter::new().write(U256::from(600)).build());
		});
}

#[test]
fn freeze_local_assets() {
	ExtBuilder::default()
		.with_balances(vec![(Account::Alice, 1000), (Account::Bob, 2500)])
		.build()
		.execute_with(|| {
			assert_ok!(LocalAssets::force_create(
				Origin::root(),
				0u128,
				Account::Alice.into(),
				true,
				1
			));
			assert_ok!(LocalAssets::force_set_metadata(
				Origin::root(),
				0u128,
				b"TestToken".to_vec(),
				b"Test".to_vec(),
				12,
				false
			));
			assert_ok!(LocalAssets::mint(
				Origin::signed(Account::Alice),
				0u128,
				Account::Bob.into(),
				1000
			));

			precompiles()
				.prepare_test(
					Account::Alice,
					Account::LocalAssetId(0u128),
					EvmDataWriter::new_with_selector(Action::Freeze)
						.write(Address(Account::Bob.into()))
						.build(),
				)
				.expect_cost(18381000u64) // 1 weight => 1 gas in mock
				.expect_no_logs()
				.execute_returns(EvmDataWriter::new().write(true).build());

			precompiles()
				.prepare_test(
					Account::Bob,
					Account::LocalAssetId(0u128),
					EvmDataWriter::new_with_selector(Action::Transfer)
						.write(Address(Account::Alice.into()))
						.write(U256::from(400))
						.build(),
				)
				.execute_reverts(|output| {
					from_utf8(&output)
						.unwrap()
						.contains("Dispatched call failed with error: DispatchErrorWithPostInfo")
						&& from_utf8(&output).unwrap().contains("Frozen")
				});
		});
}

#[test]
fn thaw_local_assets() {
	ExtBuilder::default()
		.with_balances(vec![(Account::Alice, 1000), (Account::Bob, 2500)])
		.build()
		.execute_with(|| {
			assert_ok!(LocalAssets::force_create(
				Origin::root(),
				0u128,
				Account::Alice.into(),
				true,
				1
			));
			assert_ok!(LocalAssets::force_set_metadata(
				Origin::root(),
				0u128,
				b"TestToken".to_vec(),
				b"Test".to_vec(),
				12,
				false
			));
			assert_ok!(LocalAssets::mint(
				Origin::signed(Account::Alice),
				0u128,
				Account::Bob.into(),
				1000
			));

			precompiles()
				.prepare_test(
					Account::Alice,
					Account::LocalAssetId(0u128),
					EvmDataWriter::new_with_selector(Action::Freeze)
						.write(Address(Account::Bob.into()))
						.build(),
				)
				.expect_cost(18381000u64) // 1 weight => 1 gas in mock
				.expect_no_logs()
				.execute_returns(EvmDataWriter::new().write(true).build());

			precompiles()
				.prepare_test(
					Account::Alice,
					Account::LocalAssetId(0u128),
					EvmDataWriter::new_with_selector(Action::Thaw)
						.write(Address(Account::Bob.into()))
						.build(),
				)
				.expect_cost(18215000u64) // 1 weight => 1 gas in mock
				.expect_no_logs()
				.execute_returns(EvmDataWriter::new().write(true).build());

			precompiles()
				.prepare_test(
					Account::Bob,
					Account::LocalAssetId(0u128),
					EvmDataWriter::new_with_selector(Action::Transfer)
						.write(Address(Account::Alice.into()))
						.write(U256::from(400))
						.build(),
				)
<<<<<<< HEAD
				.expect_cost(44055756u64) // 1 weight => 1 gas in mock
				.expect_log(LogsBuilder::new(Account::LocalAssetId(0u128).into()).log3(
=======
				.expect_cost(44001756u64) // 1 weight => 1 gas in mock
				.expect_log(log3(
					Account::LocalAssetId(0u128),
>>>>>>> 13c685d2
					SELECTOR_LOG_TRANSFER,
					Account::Bob,
					Account::Alice,
					EvmDataWriter::new().write(U256::from(400)).build(),
				))
				.execute_returns(EvmDataWriter::new().write(true).build());
		});
}

#[test]
fn freeze_asset_local_asset() {
	ExtBuilder::default()
		.with_balances(vec![(Account::Alice, 1000), (Account::Bob, 2500)])
		.build()
		.execute_with(|| {
			assert_ok!(LocalAssets::force_create(
				Origin::root(),
				0u128,
				Account::Alice.into(),
				true,
				1
			));
			assert_ok!(LocalAssets::force_set_metadata(
				Origin::root(),
				0u128,
				b"TestToken".to_vec(),
				b"Test".to_vec(),
				12,
				false
			));
			assert_ok!(LocalAssets::mint(
				Origin::signed(Account::Alice),
				0u128,
				Account::Bob.into(),
				1000
			));

			precompiles()
				.prepare_test(
					Account::Alice,
					Account::LocalAssetId(0u128),
					EvmDataWriter::new_with_selector(Action::FreezeAsset).build(),
				)
				.expect_cost(14885000u64) // 1 weight => 1 gas in mock
				.expect_no_logs()
				.execute_returns(EvmDataWriter::new().write(true).build());

			precompiles()
				.prepare_test(
					Account::Bob,
					Account::LocalAssetId(0u128),
					EvmDataWriter::new_with_selector(Action::Transfer)
						.write(Address(Account::Alice.into()))
						.write(U256::from(400))
						.build(),
				)
				.execute_reverts(|output| {
					from_utf8(&output)
						.unwrap()
						.contains("Dispatched call failed with error: DispatchErrorWithPostInfo")
						&& from_utf8(&output).unwrap().contains("Frozen")
				});
		});
}

#[test]
fn thaw_asset_local_assets() {
	ExtBuilder::default()
		.with_balances(vec![(Account::Alice, 1000), (Account::Bob, 2500)])
		.build()
		.execute_with(|| {
			assert_ok!(LocalAssets::force_create(
				Origin::root(),
				0u128,
				Account::Alice.into(),
				true,
				1
			));
			assert_ok!(LocalAssets::force_set_metadata(
				Origin::root(),
				0u128,
				b"TestToken".to_vec(),
				b"Test".to_vec(),
				12,
				false
			));
			assert_ok!(LocalAssets::mint(
				Origin::signed(Account::Alice),
				0u128,
				Account::Bob.into(),
				1000
			));

			precompiles()
				.prepare_test(
					Account::Alice,
					Account::LocalAssetId(0u128),
					EvmDataWriter::new_with_selector(Action::FreezeAsset).build(),
				)
				.expect_cost(14885000u64) // 1 weight => 1 gas in mock
				.expect_no_logs()
				.execute_returns(EvmDataWriter::new().write(true).build());

			precompiles()
				.prepare_test(
					Account::Alice,
					Account::LocalAssetId(0u128),
					EvmDataWriter::new_with_selector(Action::ThawAsset).build(),
				)
				.expect_cost(14834000u64) // 1 weight => 1 gas in mock
				.expect_no_logs()
				.execute_returns(EvmDataWriter::new().write(true).build());

			precompiles()
				.prepare_test(
					Account::Bob,
					Account::LocalAssetId(0u128),
					EvmDataWriter::new_with_selector(Action::Transfer)
						.write(Address(Account::Alice.into()))
						.write(U256::from(400))
						.build(),
				)
<<<<<<< HEAD
				.expect_cost(44055756u64) // 1 weight => 1 gas in mock
				.expect_log(LogsBuilder::new(Account::LocalAssetId(0u128).into()).log3(
=======
				.expect_cost(44001756u64) // 1 weight => 1 gas in mock
				.expect_log(log3(
					Account::LocalAssetId(0u128),
>>>>>>> 13c685d2
					SELECTOR_LOG_TRANSFER,
					Account::Bob,
					Account::Alice,
					EvmDataWriter::new().write(U256::from(400)).build(),
				))
				.execute_returns(EvmDataWriter::new().write(true).build());
		});
}

#[test]
fn transfer_ownership_local_assets() {
	ExtBuilder::default()
		.with_balances(vec![(Account::Alice, 1000), (Account::Bob, 2500)])
		.build()
		.execute_with(|| {
			assert_ok!(LocalAssets::force_create(
				Origin::root(),
				0u128,
				Account::Alice.into(),
				true,
				1
			));
			assert_ok!(LocalAssets::force_set_metadata(
				Origin::root(),
				0u128,
				b"TestToken".to_vec(),
				b"Test".to_vec(),
				12,
				false
			));

			precompiles()
				.prepare_test(
					Account::Alice,
					Account::LocalAssetId(0u128),
					EvmDataWriter::new_with_selector(Action::TransferOwnership)
						.write(Address(Account::Bob.into()))
						.build(),
				)
				.expect_cost(16033000u64) // 1 weight => 1 gas in mock
				.expect_no_logs()
				.execute_returns(EvmDataWriter::new().write(true).build());

			// Now Bob should be able to change ownership, and not Alice
			precompiles()
				.prepare_test(
					Account::Alice,
					Account::LocalAssetId(0u128),
					EvmDataWriter::new_with_selector(Action::TransferOwnership)
						.write(Address(Account::Bob.into()))
						.build(),
				)
				.execute_reverts(|output| {
					from_utf8(&output)
						.unwrap()
						.contains("Dispatched call failed with error: DispatchErrorWithPostInfo")
						&& from_utf8(&output).unwrap().contains("NoPermission")
				});

			precompiles()
				.prepare_test(
					Account::Bob,
					Account::LocalAssetId(0u128),
					EvmDataWriter::new_with_selector(Action::TransferOwnership)
						.write(Address(Account::Alice.into()))
						.build(),
				)
				.expect_cost(16033000u64) // 1 weight => 1 gas in mock
				.expect_no_logs()
				.execute_returns(EvmDataWriter::new().write(true).build());
		});
}

#[test]
fn set_team_local_assets() {
	ExtBuilder::default()
		.with_balances(vec![(Account::Alice, 1000), (Account::Bob, 2500)])
		.build()
		.execute_with(|| {
			assert_ok!(LocalAssets::force_create(
				Origin::root(),
				0u128,
				Account::Alice.into(),
				true,
				1
			));
			assert_ok!(LocalAssets::force_set_metadata(
				Origin::root(),
				0u128,
				b"TestToken".to_vec(),
				b"Test".to_vec(),
				12,
				false
			));

			precompiles()
				.prepare_test(
					Account::Alice,
					Account::LocalAssetId(0u128),
					EvmDataWriter::new_with_selector(Action::SetTeam)
						.write(Address(Account::Bob.into()))
						.write(Address(Account::Bob.into()))
						.write(Address(Account::Bob.into()))
						.build(),
				)
				.expect_cost(14344000u64) // 1 weight => 1 gas in mock
				.expect_no_logs()
				.execute_returns(EvmDataWriter::new().write(true).build());

			// Now Bob should be able to mint, and not Alice
			precompiles()
				.prepare_test(
					Account::Alice,
					Account::LocalAssetId(0u128),
					EvmDataWriter::new_with_selector(Action::Mint)
						.write(Address(Account::Bob.into()))
						.write(U256::from(400))
						.build(),
				)
				.execute_reverts(|output| {
					from_utf8(&output)
						.unwrap()
						.contains("Dispatched call failed with error: DispatchErrorWithPostInfo")
						&& from_utf8(&output).unwrap().contains("NoPermission")
				});

			precompiles()
				.prepare_test(
					Account::Bob,
					Account::LocalAssetId(0u128),
					EvmDataWriter::new_with_selector(Action::Mint)
						.write(Address(Account::Bob.into()))
						.write(U256::from(400))
						.build(),
				)
<<<<<<< HEAD
				.expect_cost(25994756u64) // 1 weight => 1 gas in mock
				.expect_log(LogsBuilder::new(Account::LocalAssetId(0u128).into()).log3(
=======
				.expect_cost(26633756u64) // 1 weight => 1 gas in mock
				.expect_log(log3(
					Account::LocalAssetId(0u128),
>>>>>>> 13c685d2
					SELECTOR_LOG_TRANSFER,
					Account::Zero,
					Account::Bob,
					EvmDataWriter::new().write(U256::from(400)).build(),
				))
				.execute_returns(EvmDataWriter::new().write(true).build());

			precompiles()
				.prepare_test(
					Account::Bob,
					Account::LocalAssetId(0u128),
					EvmDataWriter::new_with_selector(Action::BalanceOf)
						.write(Address(Account::Bob.into()))
						.build(),
				)
				.expect_cost(0) // TODO: Test db read/write costs
				.expect_no_logs()
				.execute_returns(EvmDataWriter::new().write(U256::from(400)).build());
		});
}

#[test]
fn set_metadata() {
	ExtBuilder::default()
		.with_balances(vec![(Account::Alice, 1000), (Account::Bob, 2500)])
		.build()
		.execute_with(|| {
			assert_ok!(LocalAssets::force_create(
				Origin::root(),
				0u128,
				Account::Alice.into(),
				true,
				1
			));
			assert_ok!(LocalAssets::force_set_metadata(
				Origin::root(),
				0u128,
				b"TestToken".to_vec(),
				b"Test".to_vec(),
				12,
				false
			));

			precompiles()
				.prepare_test(
					Account::Alice,
					Account::LocalAssetId(0u128),
					EvmDataWriter::new_with_selector(Action::SetMetadata)
						.write::<Bytes>("TestToken".into())
						.write::<Bytes>("Test".into())
						.write::<u8>(12)
						.build(),
				)
				.expect_cost(27805000u64) // 1 weight => 1 gas in mock
				.expect_no_logs()
				.execute_returns(EvmDataWriter::new().write(true).build());

			precompiles()
				.prepare_test(
					Account::Alice,
					Account::LocalAssetId(0u128),
					EvmDataWriter::new_with_selector(Action::Name).build(),
				)
				.expect_cost(0) // TODO: Test db read/write costs
				.expect_no_logs()
				.execute_returns(
					EvmDataWriter::new()
						.write::<Bytes>("TestToken".into())
						.build(),
				);

			precompiles()
				.prepare_test(
					Account::Alice,
					Account::LocalAssetId(0u128),
					EvmDataWriter::new_with_selector(Action::Symbol).build(),
				)
				.expect_cost(0) // TODO: Test db read/write costs
				.expect_no_logs()
				.execute_returns(EvmDataWriter::new().write::<Bytes>("Test".into()).build());

			precompiles()
				.prepare_test(
					Account::Alice,
					Account::LocalAssetId(0u128),
					EvmDataWriter::new_with_selector(Action::Decimals).build(),
				)
				.expect_cost(0) // TODO: Test db read/write costs
				.expect_no_logs()
				.execute_returns(EvmDataWriter::new().write(12u8).build());
		});
}

#[test]
fn clear_metadata() {
	ExtBuilder::default()
		.with_balances(vec![(Account::Alice, 1000), (Account::Bob, 2500)])
		.build()
		.execute_with(|| {
			assert_ok!(LocalAssets::force_create(
				Origin::root(),
				0u128,
				Account::Alice.into(),
				true,
				1
			));
			assert_ok!(LocalAssets::force_set_metadata(
				Origin::root(),
				0u128,
				b"TestToken".to_vec(),
				b"Test".to_vec(),
				12,
				false
			));

			precompiles()
				.prepare_test(
					Account::Alice,
					Account::LocalAssetId(0u128),
					EvmDataWriter::new_with_selector(Action::SetMetadata)
						.write::<Bytes>("TestToken".into())
						.write::<Bytes>("Test".into())
						.write::<u8>(12)
						.build(),
				)
				.expect_cost(27805000u64) // 1 weight => 1 gas in mock
				.expect_no_logs()
				.execute_returns(EvmDataWriter::new().write(true).build());

			precompiles()
				.prepare_test(
					Account::Alice,
					Account::LocalAssetId(0u128),
					EvmDataWriter::new_with_selector(Action::ClearMetadata).build(),
				)
				.expect_cost(28466000u64) // 1 weight => 1 gas in mock
				.expect_no_logs()
				.execute_returns(EvmDataWriter::new().write(true).build());

			precompiles()
				.prepare_test(
					Account::Alice,
					Account::LocalAssetId(0u128),
					EvmDataWriter::new_with_selector(Action::Name).build(),
				)
				.expect_cost(0) // TODO: Test db read/write costs
				.expect_no_logs()
				.execute_returns(EvmDataWriter::new().write::<Bytes>("".into()).build());

			precompiles()
				.prepare_test(
					Account::Alice,
					Account::LocalAssetId(0u128),
					EvmDataWriter::new_with_selector(Action::Symbol).build(),
				)
				.expect_cost(0) // TODO: Test db read/write costs
				.expect_no_logs()
				.execute_returns(EvmDataWriter::new().write::<Bytes>("".into()).build());

			precompiles()
				.prepare_test(
					Account::Alice,
					Account::LocalAssetId(0u128),
					EvmDataWriter::new_with_selector(Action::Decimals).build(),
				)
				.expect_cost(0) // TODO: Test db read/write costs
				.expect_no_logs()
				.execute_returns(EvmDataWriter::new().write(0u8).build());
		});
}

#[test]
fn permit_valid() {
	ExtBuilder::default()
		.with_balances(vec![(Account::Alice, 1000)])
		.build()
		.execute_with(|| {
			assert_ok!(ForeignAssets::force_create(
				Origin::root(),
				0u128,
				Account::Alice.into(),
				true,
				1
			));
			assert_ok!(ForeignAssets::mint(
				Origin::signed(Account::Alice),
				0u128,
				Account::Alice.into(),
				1000
			));

			let owner: H160 = Account::Alice.into();
			let spender: H160 = Account::Bob.into();
			let value: U256 = 500u16.into();
			let deadline: U256 = 0u8.into(); // todo: proper timestamp

			let permit = Eip2612::<Runtime, IsLocal, pallet_assets::Instance1>::generate_permit(
				Account::ForeignAssetId(0u128).into(),
				0u128,
				owner,
				spender,
				value,
				0u8.into(), // nonce
				deadline,
			);

			let secret_key = SecretKey::parse(&ALICE_SECRET_KEY).unwrap();
			let message = Message::parse(&permit);
			let (rs, v) = sign(&message, &secret_key);

			precompiles()
				.prepare_test(
					Account::Alice,
					Account::ForeignAssetId(0u128),
					EvmDataWriter::new_with_selector(Action::Eip2612Nonces)
						.write(Address(Account::Alice.into()))
						.build(),
				)
				.expect_cost(0) // TODO: Test db read/write costs
				.expect_no_logs()
				.execute_returns(EvmDataWriter::new().write(U256::from(0u8)).build());

			precompiles()
				.prepare_test(
					Account::Charlie,
					Account::ForeignAssetId(0u128),
					EvmDataWriter::new_with_selector(Action::Eip2612Permit)
						.write(Address(owner))
						.write(Address(spender))
						.write(value)
						.write(deadline)
						.write(v.serialize())
						.write(H256::from(rs.r.b32()))
						.write(H256::from(rs.s.b32()))
						.build(),
				)
<<<<<<< HEAD
				.expect_cost(31252000u64)
				.expect_log(
					LogsBuilder::new(Account::ForeignAssetId(0u128).into()).log3(
						SELECTOR_LOG_APPROVAL,
						Account::Alice,
						Account::Bob,
						EvmDataWriter::new().write(U256::from(500)).build(),
					),
				)
=======
				.expect_cost(30831000u64)
				.expect_log(log3(
					Account::ForeignAssetId(0u128),
					SELECTOR_LOG_APPROVAL,
					Account::Alice,
					Account::Bob,
					EvmDataWriter::new().write(U256::from(500)).build(),
				))
>>>>>>> 13c685d2
				.execute_returns(vec![]);

			precompiles()
				.prepare_test(
					Account::Alice,
					Account::ForeignAssetId(0u128),
					EvmDataWriter::new_with_selector(Action::Allowance)
						.write(Address(Account::Alice.into()))
						.write(Address(Account::Bob.into()))
						.build(),
				)
				.expect_cost(0) // TODO: Test db read/write costs
				.expect_no_logs()
				.execute_returns(EvmDataWriter::new().write(U256::from(500u16)).build());

			precompiles()
				.prepare_test(
					Account::Alice,
					Account::ForeignAssetId(0u128),
					EvmDataWriter::new_with_selector(Action::Eip2612Nonces)
						.write(Address(Account::Alice.into()))
						.build(),
				)
				.expect_cost(0) // TODO: Test db read/write costs
				.expect_no_logs()
				.execute_returns(EvmDataWriter::new().write(U256::from(1u8)).build());
		});
}

#[test]
fn permit_valid_named_asset() {
	ExtBuilder::default()
		.with_balances(vec![(Account::Alice, 1000)])
		.build()
		.execute_with(|| {
			assert_ok!(ForeignAssets::force_create(
				Origin::root(),
				0u128,
				Account::Alice.into(),
				true,
				1
			));
			assert_ok!(ForeignAssets::mint(
				Origin::signed(Account::Alice),
				0u128,
				Account::Alice.into(),
				1000
			));
			assert_ok!(ForeignAssets::set_metadata(
				Origin::signed(Account::Alice),
				0u128,
				b"Test token".to_vec(),
				b"TEST".to_vec(),
				18
			));

			let owner: H160 = Account::Alice.into();
			let spender: H160 = Account::Bob.into();
			let value: U256 = 500u16.into();
			let deadline: U256 = 0u8.into(); // todo: proper timestamp

			let permit = Eip2612::<Runtime, IsLocal, pallet_assets::Instance1>::generate_permit(
				Account::ForeignAssetId(0u128).into(),
				0u128,
				owner,
				spender,
				value,
				0u8.into(), // nonce
				deadline,
			);

			let secret_key = SecretKey::parse(&ALICE_SECRET_KEY).unwrap();
			let message = Message::parse(&permit);
			let (rs, v) = sign(&message, &secret_key);

			precompiles()
				.prepare_test(
					Account::Alice,
					Account::ForeignAssetId(0u128),
					EvmDataWriter::new_with_selector(Action::Eip2612Nonces)
						.write(Address(Account::Alice.into()))
						.build(),
				)
				.expect_cost(0) // TODO: Test db read/write costs
				.expect_no_logs()
				.execute_returns(EvmDataWriter::new().write(U256::from(0u8)).build());

			precompiles()
				.prepare_test(
					Account::Charlie,
					Account::ForeignAssetId(0u128),
					EvmDataWriter::new_with_selector(Action::Eip2612Permit)
						.write(Address(owner))
						.write(Address(spender))
						.write(value)
						.write(deadline)
						.write(v.serialize())
						.write(H256::from(rs.r.b32()))
						.write(H256::from(rs.s.b32()))
						.build(),
				)
<<<<<<< HEAD
				.expect_cost(31252000u64)
				.expect_log(
					LogsBuilder::new(Account::ForeignAssetId(0u128).into()).log3(
						SELECTOR_LOG_APPROVAL,
						Account::Alice,
						Account::Bob,
						EvmDataWriter::new().write(U256::from(500)).build(),
					),
				)
=======
				.expect_cost(30831000u64)
				.expect_log(log3(
					Account::ForeignAssetId(0u128),
					SELECTOR_LOG_APPROVAL,
					Account::Alice,
					Account::Bob,
					EvmDataWriter::new().write(U256::from(500)).build(),
				))
>>>>>>> 13c685d2
				.execute_returns(vec![]);

			precompiles()
				.prepare_test(
					Account::Alice,
					Account::ForeignAssetId(0u128),
					EvmDataWriter::new_with_selector(Action::Allowance)
						.write(Address(Account::Alice.into()))
						.write(Address(Account::Bob.into()))
						.build(),
				)
				.expect_cost(0) // TODO: Test db read/write costs
				.expect_no_logs()
				.execute_returns(EvmDataWriter::new().write(U256::from(500u16)).build());

			precompiles()
				.prepare_test(
					Account::Alice,
					Account::ForeignAssetId(0u128),
					EvmDataWriter::new_with_selector(Action::Eip2612Nonces)
						.write(Address(Account::Alice.into()))
						.build(),
				)
				.expect_cost(0) // TODO: Test db read/write costs
				.expect_no_logs()
				.execute_returns(EvmDataWriter::new().write(U256::from(1u8)).build());
		});
}

#[test]
fn permit_invalid_nonce() {
	ExtBuilder::default()
		.with_balances(vec![(Account::Alice, 1000)])
		.build()
		.execute_with(|| {
			assert_ok!(ForeignAssets::force_create(
				Origin::root(),
				0u128,
				Account::Alice.into(),
				true,
				1
			));
			assert_ok!(ForeignAssets::mint(
				Origin::signed(Account::Alice),
				0u128,
				Account::Alice.into(),
				1000
			));

			let owner: H160 = Account::Alice.into();
			let spender: H160 = Account::Bob.into();
			let value: U256 = 500u16.into();
			let deadline: U256 = 0u8.into();

			let permit = Eip2612::<Runtime, IsLocal, pallet_assets::Instance1>::generate_permit(
				Account::ForeignAssetId(0u128).into(),
				0u128,
				owner,
				spender,
				value,
				1u8.into(), // nonce
				deadline,
			);

			let secret_key = SecretKey::parse(&ALICE_SECRET_KEY).unwrap();
			let message = Message::parse(&permit);
			let (rs, v) = sign(&message, &secret_key);

			precompiles()
				.prepare_test(
					Account::Alice,
					Account::ForeignAssetId(0u128),
					EvmDataWriter::new_with_selector(Action::Eip2612Nonces)
						.write(Address(Account::Alice.into()))
						.build(),
				)
				.expect_cost(0) // TODO: Test db read/write costs
				.expect_no_logs()
				.execute_returns(EvmDataWriter::new().write(U256::from(0u8)).build());

			precompiles()
				.prepare_test(
					Account::Charlie,
					Account::ForeignAssetId(0u128),
					EvmDataWriter::new_with_selector(Action::Eip2612Permit)
						.write(Address(owner))
						.write(Address(spender))
						.write(value)
						.write(deadline)
						.write(v.serialize())
						.write(H256::from(rs.r.b32()))
						.write(H256::from(rs.s.b32()))
						.build(),
				)
				.execute_reverts(|output| output == b"invalid permit");

			precompiles()
				.prepare_test(
					Account::Alice,
					Account::ForeignAssetId(0u128),
					EvmDataWriter::new_with_selector(Action::Allowance)
						.write(Address(Account::Alice.into()))
						.write(Address(Account::Bob.into()))
						.build(),
				)
				.expect_cost(0) // TODO: Test db read/write costs
				.expect_no_logs()
				.execute_returns(EvmDataWriter::new().write(U256::from(0u16)).build());

			precompiles()
				.prepare_test(
					Account::Alice,
					Account::ForeignAssetId(0u128),
					EvmDataWriter::new_with_selector(Action::Eip2612Nonces)
						.write(Address(Account::Alice.into()))
						.build(),
				)
				.expect_cost(0) // TODO: Test db read/write costs
				.expect_no_logs()
				.execute_returns(EvmDataWriter::new().write(U256::from(0u8)).build());
		});
}

#[test]
fn permit_invalid_signature() {
	ExtBuilder::default()
		.with_balances(vec![(Account::Alice, 1000)])
		.build()
		.execute_with(|| {
			assert_ok!(ForeignAssets::force_create(
				Origin::root(),
				0u128,
				Account::Alice.into(),
				true,
				1
			));
			assert_ok!(ForeignAssets::mint(
				Origin::signed(Account::Alice),
				0u128,
				Account::Alice.into(),
				1000
			));

			let owner: H160 = Account::Alice.into();
			let spender: H160 = Account::Bob.into();
			let value: U256 = 500u16.into();
			let deadline: U256 = 0u8.into();

			precompiles()
				.prepare_test(
					Account::Alice,
					Account::ForeignAssetId(0u128),
					EvmDataWriter::new_with_selector(Action::Eip2612Nonces)
						.write(Address(Account::Alice.into()))
						.build(),
				)
				.expect_cost(0) // TODO: Test db read/write costs
				.expect_no_logs()
				.execute_returns(EvmDataWriter::new().write(U256::from(0u8)).build());

			precompiles()
				.prepare_test(
					Account::Charlie,
					Account::ForeignAssetId(0u128),
					EvmDataWriter::new_with_selector(Action::Eip2612Permit)
						.write(Address(owner))
						.write(Address(spender))
						.write(value)
						.write(deadline)
						.write(0u8)
						.write(H256::random())
						.write(H256::random())
						.build(),
				)
				.execute_reverts(|output| output == b"invalid permit");

			precompiles()
				.prepare_test(
					Account::Alice,
					Account::ForeignAssetId(0u128),
					EvmDataWriter::new_with_selector(Action::Allowance)
						.write(Address(Account::Alice.into()))
						.write(Address(Account::Bob.into()))
						.build(),
				)
				.expect_cost(0) // TODO: Test db read/write costs
				.expect_no_logs()
				.execute_returns(EvmDataWriter::new().write(U256::from(0u16)).build());

			precompiles()
				.prepare_test(
					Account::Alice,
					Account::ForeignAssetId(0u128),
					EvmDataWriter::new_with_selector(Action::Eip2612Nonces)
						.write(Address(Account::Alice.into()))
						.build(),
				)
				.expect_cost(0) // TODO: Test db read/write costs
				.expect_no_logs()
				.execute_returns(EvmDataWriter::new().write(U256::from(0u8)).build());
		});
}

#[test]
fn permit_invalid_deadline() {
	ExtBuilder::default()
		.with_balances(vec![(Account::Alice, 1000)])
		.build()
		.execute_with(|| {
			assert_ok!(ForeignAssets::force_create(
				Origin::root(),
				0u128,
				Account::Alice.into(),
				true,
				1
			));
			assert_ok!(ForeignAssets::mint(
				Origin::signed(Account::Alice),
				0u128,
				Account::Alice.into(),
				1000
			));

			pallet_timestamp::Pallet::<Runtime>::set_timestamp(10_000);

			let owner: H160 = Account::Alice.into();
			let spender: H160 = Account::Bob.into();
			let value: U256 = 500u16.into();
			let deadline: U256 = 5u8.into(); // deadline < timestamp => expired

			let permit = Eip2612::<Runtime, IsLocal, pallet_assets::Instance1>::generate_permit(
				Account::ForeignAssetId(0u128).into(),
				0u128,
				owner,
				spender,
				value,
				0u8.into(), // nonce
				deadline,
			);

			let secret_key = SecretKey::parse(&ALICE_SECRET_KEY).unwrap();
			let message = Message::parse(&permit);
			let (rs, v) = sign(&message, &secret_key);

			precompiles()
				.prepare_test(
					Account::Alice,
					Account::ForeignAssetId(0u128),
					EvmDataWriter::new_with_selector(Action::Eip2612Nonces)
						.write(Address(Account::Alice.into()))
						.build(),
				)
				.expect_cost(0) // TODO: Test db read/write costs
				.expect_no_logs()
				.execute_returns(EvmDataWriter::new().write(U256::from(0u8)).build());

			precompiles()
				.prepare_test(
					Account::Charlie,
					Account::ForeignAssetId(0u128),
					EvmDataWriter::new_with_selector(Action::Eip2612Permit)
						.write(Address(owner))
						.write(Address(spender))
						.write(value)
						.write(deadline)
						.write(v.serialize())
						.write(H256::from(rs.r.b32()))
						.write(H256::from(rs.s.b32()))
						.build(),
				)
				.execute_reverts(|output| output == b"permit expired");

			precompiles()
				.prepare_test(
					Account::Alice,
					Account::ForeignAssetId(0u128),
					EvmDataWriter::new_with_selector(Action::Allowance)
						.write(Address(Account::Alice.into()))
						.write(Address(Account::Bob.into()))
						.build(),
				)
				.expect_cost(0) // TODO: Test db read/write costs
				.expect_no_logs()
				.execute_returns(EvmDataWriter::new().write(U256::from(0u16)).build());

			precompiles()
				.prepare_test(
					Account::Alice,
					Account::ForeignAssetId(0u128),
					EvmDataWriter::new_with_selector(Action::Eip2612Nonces)
						.write(Address(Account::Alice.into()))
						.build(),
				)
				.expect_cost(0) // TODO: Test db read/write costs
				.expect_no_logs()
				.execute_returns(EvmDataWriter::new().write(U256::from(0u8)).build());
		});
}

// This test checks the validity of a metamask signed message against the permit precompile
// The code used to generate the signature is the following.
// You will need to import ALICE_PRIV_KEY in metamask.
// If you put this code in the developer tools console, it will log the signature
/*
await window.ethereum.enable();
const accounts = await window.ethereum.request({ method: "eth_requestAccounts" });

const value = 1000;

const fromAddress = "0xf24FF3a9CF04c71Dbc94D0b566f7A27B94566cac";
const deadline = 1;
const nonce = 0;
const spender = "0xbbbbbbbbbbbbbbbbbbbbbbbbbbbbbbbbbbbbbbbb";
const from = accounts[0];

const createPermitMessageData = function () {
	const message = {
	owner: from,
	spender: spender,
	value: value,
	nonce: nonce,
	deadline: deadline,
	};

	const typedData = JSON.stringify({
	types: {
		EIP712Domain: [
		{
			name: "name",
			type: "string",
		},
		{
			name: "version",
			type: "string",
		},
		{
			name: "chainId",
			type: "uint256",
		},
		{
			name: "verifyingContract",
			type: "address",
		},
		],
		Permit: [
		{
			name: "owner",
			type: "address",
		},
		{
			name: "spender",
			type: "address",
		},
		{
			name: "value",
			type: "uint256",
		},
		{
			name: "nonce",
			type: "uint256",
		},
		{
			name: "deadline",
			type: "uint256",
		},
		],
	},
	primaryType: "Permit",
	domain: {
		name: "Unnamed XC20 #1",
		version: "1",
		chainId: 0,
		verifyingContract: "0xffffffff00000000000000000000000000000001",
	},
	message: message,
	});

	return {
		typedData,
		message,
	};
};

const method = "eth_signTypedData_v4"
const messageData = createPermitMessageData();
const params = [from, messageData.typedData];

web3.currentProvider.sendAsync(
	{
		method,
		params,
		from,
	},
	function (err, result) {
		if (err) return console.dir(err);
		if (result.error) {
			alert(result.error.message);
		}
		if (result.error) return console.error('ERROR', result);
		console.log('TYPED SIGNED:' + JSON.stringify(result.result));

		const recovered = sigUtil.recoverTypedSignature_v4({
			data: JSON.parse(msgParams),
			sig: result.result,
		});

		if (
			ethUtil.toChecksumAddress(recovered) === ethUtil.toChecksumAddress(from)
		) {
			alert('Successfully recovered signer as ' + from);
		} else {
			alert(
				'Failed to verify signer when comparing ' + result + ' to ' + from
			);
		}
	}
);
*/

#[test]
fn permit_valid_with_metamask_signed_data() {
	ExtBuilder::default()
		.with_balances(vec![(Account::Alice, 1000)])
		.build()
		.execute_with(|| {
			// assetId 1
			assert_ok!(ForeignAssets::force_create(
				Origin::root(),
				1u128,
				Account::Alice.into(),
				true,
				1
			));
			assert_ok!(ForeignAssets::mint(
				Origin::signed(Account::Alice),
				1u128,
				Account::Alice.into(),
				1000
			));

			let owner: H160 = H160::from_slice(ALICE_PUBLIC_KEY.as_slice());
			let spender: H160 = Account::Bob.into();
			let value: U256 = 1000u16.into();
			let deadline: U256 = 1u16.into(); // todo: proper timestamp

			let rsv = hex!(
				"3aac886f06729d76067b6b0dbae23978fe48224b10b5648265b8f0e8c4cf25ff7625965d64bf9a6069d
				b00ef5771b65fd24dd118531fc6e86b61a238ca76b9a11c"
			)
			.as_slice();
			let (r, sv) = rsv.split_at(32);
			let (s, v) = sv.split_at(32);
			let v_real = v[0];
			let r_real: [u8; 32] = r.try_into().unwrap();
			let s_real: [u8; 32] = s.try_into().unwrap();

			precompiles()
				.prepare_test(
					Account::Charlie,
					Account::ForeignAssetId(1u128),
					EvmDataWriter::new_with_selector(Action::Eip2612Permit)
						.write(Address(owner))
						.write(Address(spender))
						.write(value)
						.write(deadline)
						.write(v_real)
						.write(H256::from(r_real))
						.write(H256::from(s_real))
						.build(),
				)
<<<<<<< HEAD
				.expect_cost(31252000u64)
				.expect_log(
					LogsBuilder::new(Account::ForeignAssetId(1u128).into()).log3(
						SELECTOR_LOG_APPROVAL,
						Account::Alice,
						Account::Bob,
						EvmDataWriter::new().write(U256::from(1000)).build(),
					),
				)
=======
				.expect_cost(30831000u64)
				.expect_log(log3(
					Account::ForeignAssetId(1u128),
					SELECTOR_LOG_APPROVAL,
					Account::Alice,
					Account::Bob,
					EvmDataWriter::new().write(U256::from(1000)).build(),
				))
>>>>>>> 13c685d2
				.execute_returns(vec![]);
		});
}

#[test]
fn transfer_amount_overflow() {
	ExtBuilder::default()
		.with_balances(vec![(Account::Alice, 1000)])
		.build()
		.execute_with(|| {
			assert_ok!(ForeignAssets::force_create(
				Origin::root(),
				0u128,
				Account::Alice.into(),
				true,
				1
			));
			assert_ok!(ForeignAssets::mint(
				Origin::signed(Account::Alice),
				0u128,
				Account::Alice.into(),
				1000
			));

			precompiles()
				.prepare_test(
					Account::Alice,
					Account::ForeignAssetId(0u128),
					EvmDataWriter::new_with_selector(Action::Transfer)
						.write(Address(Account::Bob.into()))
						.write(U256::from(u128::MAX) + 1)
						.build(),
				)
				.expect_cost(1756u64) // 1 weight => 1 gas in mock
				.expect_no_logs()
				.execute_reverts(|e| e == b"value too big for u128");

			precompiles()
				.prepare_test(
					Account::Bob,
					Account::ForeignAssetId(0u128),
					EvmDataWriter::new_with_selector(Action::BalanceOf)
						.write(Address(Account::Bob.into()))
						.build(),
				)
				.expect_cost(0) // TODO: Test db read/write costs
				.expect_no_logs()
				.execute_returns(EvmDataWriter::new().write(U256::from(0)).build());

			precompiles()
				.prepare_test(
					Account::Alice,
					Account::ForeignAssetId(0u128),
					EvmDataWriter::new_with_selector(Action::BalanceOf)
						.write(Address(Account::Alice.into()))
						.build(),
				)
				.expect_cost(0) // TODO: Test db read/write costs
				.expect_no_logs()
				.execute_returns(EvmDataWriter::new().write(U256::from(1000)).build());
		});
}

#[test]
fn transfer_from_overflow() {
	ExtBuilder::default()
		.with_balances(vec![(Account::Alice, 1000)])
		.build()
		.execute_with(|| {
			assert_ok!(ForeignAssets::force_create(
				Origin::root(),
				0u128,
				Account::Alice.into(),
				true,
				1
			));
			assert_ok!(ForeignAssets::mint(
				Origin::signed(Account::Alice),
				0u128,
				Account::Alice.into(),
				1000
			));

			precompiles()
				.prepare_test(
					Account::Alice,
					Account::ForeignAssetId(0u128),
					EvmDataWriter::new_with_selector(Action::Approve)
						.write(Address(Account::Bob.into()))
						.write(U256::from(500))
						.build(),
				)
				.execute_some();

			precompiles()
				.prepare_test(
					Account::Alice,
					Account::ForeignAssetId(0u128),
					EvmDataWriter::new_with_selector(Action::Approve)
						.write(Address(Account::Bob.into()))
						.write(U256::from(500))
						.build(),
				)
				.execute_some();

			precompiles()
				.prepare_test(
					Account::Bob, // Bob is the one sending transferFrom!
					Account::ForeignAssetId(0u128),
					EvmDataWriter::new_with_selector(Action::TransferFrom)
						.write(Address(Account::Alice.into()))
						.write(Address(Account::Charlie.into()))
						.write(U256::from(u128::MAX) + 1)
						.build(),
				)
				.expect_cost(1756u64) // 1 weight => 1 gas in mock
				.expect_no_logs()
				.execute_reverts(|e| e == b"value too big for u128");
		});
}

#[test]
fn mint_overflow() {
	ExtBuilder::default()
		.with_balances(vec![(Account::Alice, 1000), (Account::Bob, 2500)])
		.build()
		.execute_with(|| {
			assert_ok!(LocalAssets::force_create(
				Origin::root(),
				0u128,
				Account::Alice.into(),
				true,
				1
			));
			assert_ok!(LocalAssets::force_set_metadata(
				Origin::root(),
				0u128,
				b"TestToken".to_vec(),
				b"Test".to_vec(),
				12,
				false
			));

			precompiles()
				.prepare_test(
					Account::Alice,
					Account::LocalAssetId(0u128),
					EvmDataWriter::new_with_selector(Action::Mint)
						.write(Address(Account::Bob.into()))
						.write(U256::from(u128::MAX) + 1)
						.build(),
				)
				.expect_cost(1756u64) // 1 weight => 1 gas in mock
				.expect_no_logs()
				.execute_reverts(|e| e == b"value too big for u128");
		});
}

#[test]
fn burn_overflow() {
	ExtBuilder::default()
		.with_balances(vec![(Account::Alice, 1000), (Account::Bob, 2500)])
		.build()
		.execute_with(|| {
			assert_ok!(LocalAssets::force_create(
				Origin::root(),
				0u128,
				Account::Alice.into(),
				true,
				1
			));
			assert_ok!(LocalAssets::force_set_metadata(
				Origin::root(),
				0u128,
				b"TestToken".to_vec(),
				b"Test".to_vec(),
				12,
				false
			));
			assert_ok!(LocalAssets::mint(
				Origin::signed(Account::Alice),
				0u128,
				Account::Alice.into(),
				1000
			));

			precompiles()
				.prepare_test(
					Account::Alice,
					Account::LocalAssetId(0u128),
					EvmDataWriter::new_with_selector(Action::Burn)
						.write(Address(Account::Alice.into()))
						.write(U256::from(u128::MAX) + 1)
						.build(),
				)
				.expect_cost(1756u64) // 1 weight => 1 gas in mock
				.expect_no_logs()
				.execute_reverts(|e| e == b"value too big for u128");
		});
}<|MERGE_RESOLUTION|>--- conflicted
+++ resolved
@@ -220,18 +220,7 @@
 						.write(U256::from(500))
 						.build(),
 				)
-<<<<<<< HEAD
 				.expect_cost(31253756u64)
-				.expect_log(
-					LogsBuilder::new(Account::ForeignAssetId(0u128).into()).log3(
-						SELECTOR_LOG_APPROVAL,
-						Account::Alice,
-						Account::Bob,
-						EvmDataWriter::new().write(U256::from(500)).build(),
-					),
-				)
-=======
-				.expect_cost(30832756u64)
 				.expect_log(log3(
 					Account::ForeignAssetId(0u128),
 					SELECTOR_LOG_APPROVAL,
@@ -239,7 +228,6 @@
 					Account::Bob,
 					EvmDataWriter::new().write(U256::from(500)).build(),
 				))
->>>>>>> 13c685d2
 				.execute_returns(EvmDataWriter::new().write(true).build());
 		});
 }
@@ -273,18 +261,7 @@
 						.write(U256::MAX)
 						.build(),
 				)
-<<<<<<< HEAD
 				.expect_cost(31253756u64)
-				.expect_log(
-					LogsBuilder::new(Account::ForeignAssetId(0u128).into()).log3(
-						SELECTOR_LOG_APPROVAL,
-						Account::Alice,
-						Account::Bob,
-						EvmDataWriter::new().write(U256::MAX).build(),
-					),
-				)
-=======
-				.expect_cost(30832756u64)
 				.expect_log(log3(
 					Account::ForeignAssetId(0u128),
 					SELECTOR_LOG_APPROVAL,
@@ -292,7 +269,6 @@
 					Account::Bob,
 					EvmDataWriter::new().write(U256::MAX).build(),
 				))
->>>>>>> 13c685d2
 				.execute_returns(EvmDataWriter::new().write(true).build());
 
 			precompiles()
@@ -414,18 +390,7 @@
 						.write(U256::from(400))
 						.build(),
 				)
-<<<<<<< HEAD
 				.expect_cost(44055756u64) // 1 weight => 1 gas in mock
-				.expect_log(
-					LogsBuilder::new(Account::ForeignAssetId(0u128).into()).log3(
-						SELECTOR_LOG_TRANSFER,
-						Account::Alice,
-						Account::Bob,
-						EvmDataWriter::new().write(U256::from(400)).build(),
-					),
-				)
-=======
-				.expect_cost(44001756u64) // 1 weight => 1 gas in mock
 				.expect_log(log3(
 					Account::ForeignAssetId(0u128),
 					SELECTOR_LOG_TRANSFER,
@@ -433,7 +398,6 @@
 					Account::Bob,
 					EvmDataWriter::new().write(U256::from(400)).build(),
 				))
->>>>>>> 13c685d2
 				.execute_returns(EvmDataWriter::new().write(true).build());
 
 			precompiles()
@@ -552,18 +516,7 @@
 						.write(U256::from(400))
 						.build(),
 				)
-<<<<<<< HEAD
 				.expect_cost(55282756u64) // 1 weight => 1 gas in mock
-				.expect_log(
-					LogsBuilder::new(Account::ForeignAssetId(0u128).into()).log3(
-						SELECTOR_LOG_TRANSFER,
-						Account::Alice,
-						Account::Charlie,
-						EvmDataWriter::new().write(U256::from(400)).build(),
-					),
-				)
-=======
-				.expect_cost(56268756u64) // 1 weight => 1 gas in mock
 				.expect_log(log3(
 					Account::ForeignAssetId(0u128),
 					SELECTOR_LOG_TRANSFER,
@@ -571,7 +524,6 @@
 					Account::Charlie,
 					EvmDataWriter::new().write(U256::from(400)).build(),
 				))
->>>>>>> 13c685d2
 				.execute_returns(EvmDataWriter::new().write(true).build());
 
 			precompiles()
@@ -642,18 +594,7 @@
 						.write(U256::from(500))
 						.build(),
 				)
-<<<<<<< HEAD
 				.expect_cost(31253756u64)
-				.expect_log(
-					LogsBuilder::new(Account::ForeignAssetId(0u128).into()).log3(
-						SELECTOR_LOG_APPROVAL,
-						Account::Alice,
-						Account::Bob,
-						EvmDataWriter::new().write(U256::from(500)).build(),
-					),
-				)
-=======
-				.expect_cost(30832756u64)
 				.expect_log(log3(
 					Account::ForeignAssetId(0u128),
 					SELECTOR_LOG_APPROVAL,
@@ -661,7 +602,6 @@
 					Account::Bob,
 					EvmDataWriter::new().write(U256::from(500)).build(),
 				))
->>>>>>> 13c685d2
 				.execute_returns(EvmDataWriter::new().write(true).build());
 
 			// We then approve 300. Non-incremental, so this is
@@ -677,18 +617,7 @@
 						.write(U256::from(300))
 						.build(),
 				)
-<<<<<<< HEAD
 				.expect_cost(62037756u64)
-				.expect_log(
-					LogsBuilder::new(Account::ForeignAssetId(0u128).into()).log3(
-						SELECTOR_LOG_APPROVAL,
-						Account::Alice,
-						Account::Bob,
-						EvmDataWriter::new().write(U256::from(300)).build(),
-					),
-				)
-=======
-				.expect_cost(62796756u64)
 				.expect_log(log3(
 					Account::ForeignAssetId(0u128),
 					SELECTOR_LOG_APPROVAL,
@@ -696,7 +625,6 @@
 					Account::Bob,
 					EvmDataWriter::new().write(U256::from(300)).build(),
 				))
->>>>>>> 13c685d2
 				.execute_returns(EvmDataWriter::new().write(true).build());
 
 			// This should fail, as now the new approved quantity is 300
@@ -801,18 +729,7 @@
 						.write(U256::from(400))
 						.build(),
 				)
-<<<<<<< HEAD
 				.expect_cost(44055756u64) // 1 weight => 1 gas in mock
-				.expect_log(
-					LogsBuilder::new(Account::ForeignAssetId(0u128).into()).log3(
-						SELECTOR_LOG_TRANSFER,
-						Account::Alice,
-						Account::Bob,
-						EvmDataWriter::new().write(U256::from(400)).build(),
-					),
-				)
-=======
-				.expect_cost(44001756u64) // 1 weight => 1 gas in mock
 				.expect_log(log3(
 					Account::ForeignAssetId(0u128),
 					SELECTOR_LOG_TRANSFER,
@@ -820,7 +737,6 @@
 					Account::Bob,
 					EvmDataWriter::new().write(U256::from(400)).build(),
 				))
->>>>>>> 13c685d2
 				.execute_returns(EvmDataWriter::new().write(true).build());
 
 			precompiles()
@@ -984,14 +900,9 @@
 						.write(U256::from(400))
 						.build(),
 				)
-<<<<<<< HEAD
 				.expect_cost(25994756u64) // 1 weight => 1 gas in mock
-				.expect_log(LogsBuilder::new(Account::LocalAssetId(0u128).into()).log3(
-=======
-				.expect_cost(26633756u64) // 1 weight => 1 gas in mock
 				.expect_log(log3(
 					Account::LocalAssetId(0u128),
->>>>>>> 13c685d2
 					SELECTOR_LOG_TRANSFER,
 					Account::Zero,
 					Account::Bob,
@@ -1050,14 +961,9 @@
 						.write(U256::from(400))
 						.build(),
 				)
-<<<<<<< HEAD
 				.expect_cost(30796756u64) // 1 weight => 1 gas in mock
-				.expect_log(LogsBuilder::new(Account::LocalAssetId(0u128).into()).log3(
-=======
-				.expect_cost(30049756u64) // 1 weight => 1 gas in mock
 				.expect_log(log3(
 					Account::LocalAssetId(0u128),
->>>>>>> 13c685d2
 					SELECTOR_LOG_TRANSFER,
 					Account::Alice,
 					Account::Zero,
@@ -1198,14 +1104,9 @@
 						.write(U256::from(400))
 						.build(),
 				)
-<<<<<<< HEAD
 				.expect_cost(44055756u64) // 1 weight => 1 gas in mock
-				.expect_log(LogsBuilder::new(Account::LocalAssetId(0u128).into()).log3(
-=======
-				.expect_cost(44001756u64) // 1 weight => 1 gas in mock
 				.expect_log(log3(
 					Account::LocalAssetId(0u128),
->>>>>>> 13c685d2
 					SELECTOR_LOG_TRANSFER,
 					Account::Bob,
 					Account::Alice,
@@ -1328,14 +1229,9 @@
 						.write(U256::from(400))
 						.build(),
 				)
-<<<<<<< HEAD
 				.expect_cost(44055756u64) // 1 weight => 1 gas in mock
-				.expect_log(LogsBuilder::new(Account::LocalAssetId(0u128).into()).log3(
-=======
-				.expect_cost(44001756u64) // 1 weight => 1 gas in mock
 				.expect_log(log3(
 					Account::LocalAssetId(0u128),
->>>>>>> 13c685d2
 					SELECTOR_LOG_TRANSFER,
 					Account::Bob,
 					Account::Alice,
@@ -1471,14 +1367,9 @@
 						.write(U256::from(400))
 						.build(),
 				)
-<<<<<<< HEAD
 				.expect_cost(25994756u64) // 1 weight => 1 gas in mock
-				.expect_log(LogsBuilder::new(Account::LocalAssetId(0u128).into()).log3(
-=======
-				.expect_cost(26633756u64) // 1 weight => 1 gas in mock
 				.expect_log(log3(
 					Account::LocalAssetId(0u128),
->>>>>>> 13c685d2
 					SELECTOR_LOG_TRANSFER,
 					Account::Zero,
 					Account::Bob,
@@ -1715,18 +1606,7 @@
 						.write(H256::from(rs.s.b32()))
 						.build(),
 				)
-<<<<<<< HEAD
 				.expect_cost(31252000u64)
-				.expect_log(
-					LogsBuilder::new(Account::ForeignAssetId(0u128).into()).log3(
-						SELECTOR_LOG_APPROVAL,
-						Account::Alice,
-						Account::Bob,
-						EvmDataWriter::new().write(U256::from(500)).build(),
-					),
-				)
-=======
-				.expect_cost(30831000u64)
 				.expect_log(log3(
 					Account::ForeignAssetId(0u128),
 					SELECTOR_LOG_APPROVAL,
@@ -1734,7 +1614,6 @@
 					Account::Bob,
 					EvmDataWriter::new().write(U256::from(500)).build(),
 				))
->>>>>>> 13c685d2
 				.execute_returns(vec![]);
 
 			precompiles()
@@ -1836,18 +1715,7 @@
 						.write(H256::from(rs.s.b32()))
 						.build(),
 				)
-<<<<<<< HEAD
 				.expect_cost(31252000u64)
-				.expect_log(
-					LogsBuilder::new(Account::ForeignAssetId(0u128).into()).log3(
-						SELECTOR_LOG_APPROVAL,
-						Account::Alice,
-						Account::Bob,
-						EvmDataWriter::new().write(U256::from(500)).build(),
-					),
-				)
-=======
-				.expect_cost(30831000u64)
 				.expect_log(log3(
 					Account::ForeignAssetId(0u128),
 					SELECTOR_LOG_APPROVAL,
@@ -1855,7 +1723,6 @@
 					Account::Bob,
 					EvmDataWriter::new().write(U256::from(500)).build(),
 				))
->>>>>>> 13c685d2
 				.execute_returns(vec![]);
 
 			precompiles()
@@ -2326,18 +2193,7 @@
 						.write(H256::from(s_real))
 						.build(),
 				)
-<<<<<<< HEAD
 				.expect_cost(31252000u64)
-				.expect_log(
-					LogsBuilder::new(Account::ForeignAssetId(1u128).into()).log3(
-						SELECTOR_LOG_APPROVAL,
-						Account::Alice,
-						Account::Bob,
-						EvmDataWriter::new().write(U256::from(1000)).build(),
-					),
-				)
-=======
-				.expect_cost(30831000u64)
 				.expect_log(log3(
 					Account::ForeignAssetId(1u128),
 					SELECTOR_LOG_APPROVAL,
@@ -2345,7 +2201,6 @@
 					Account::Bob,
 					EvmDataWriter::new().write(U256::from(1000)).build(),
 				))
->>>>>>> 13c685d2
 				.execute_returns(vec![]);
 		});
 }
