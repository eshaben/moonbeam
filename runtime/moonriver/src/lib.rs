// Copyright 2019-2021 PureStake Inc.
// This file is part of Moonbeam.

// Moonbeam is free software: you can redistribute it and/or modify
// it under the terms of the GNU General Public License as published by
// the Free Software Foundation, either version 3 of the License, or
// (at your option) any later version.

// Moonbeam is distributed in the hope that it will be useful,
// but WITHOUT ANY WARRANTY; without even the implied warranty of
// MERCHANTABILITY or FITNESS FOR A PARTICULAR PURPOSE.  See the
// GNU General Public License for more details.

// You should have received a copy of the GNU General Public License
// along with Moonbeam.  If not, see <http://www.gnu.org/licenses/>.

//! The Moonriver Runtime.
//!
//! Primary features of this runtime include:
//! * Ethereum compatibility
//! * Moonriver tokenomics

#![cfg_attr(not(feature = "std"), no_std)]
// `construct_runtime!` does a lot of recursion and requires us to increase the limit to 256.
#![recursion_limit = "256"]

// Make the WASM binary available.
#[cfg(feature = "std")]
include!(concat!(env!("OUT_DIR"), "/wasm_binary.rs"));

use fp_rpc::TransactionStatus;
use frame_support::{
	construct_runtime, parameter_types,
	traits::{Filter, Get, Imbalance, InstanceFilter, OnUnbalanced},
	weights::{constants::WEIGHT_PER_SECOND, IdentityFee, Weight},
	PalletId,
};
use frame_system::{EnsureOneOf, EnsureRoot};
pub use moonbeam_core_primitives::{
	AccountId, AccountIndex, Address, Balance, BlockNumber, DigestItem, Hash, Header, Index,
	Signature,
};
use moonbeam_rpc_primitives_txpool::TxPoolResponse;
use pallet_balances::NegativeImbalance;
use pallet_ethereum::Call::transact;
use pallet_ethereum::Transaction as EthereumTransaction;
use pallet_evm::{
	Account as EVMAccount, EnsureAddressNever, EnsureAddressRoot, FeeCalculator,
	IdentityAddressMapping, Runner,
};
use pallet_transaction_payment::CurrencyAdapter;
pub use parachain_staking::{InflationInfo, Range};
use parity_scale_codec::{Decode, Encode};
use precompiles::MoonbeamPrecompiles;
use sp_api::impl_runtime_apis;
use sp_core::{u32_trait::*, OpaqueMetadata, H160, H256, U256};
use sp_runtime::{
	create_runtime_str, generic, impl_opaque_keys,
	traits::{BlakeTwo256, Block as BlockT, IdentityLookup},
	transaction_validity::{InvalidTransaction, TransactionSource, TransactionValidity},
	AccountId32, ApplyExtrinsicResult, Perbill, Percent, Permill,
};
use sp_std::{convert::TryFrom, prelude::*};
#[cfg(feature = "std")]
use sp_version::NativeVersion;
use sp_version::RuntimeVersion;

use nimbus_primitives::{CanAuthor, NimbusId};

#[cfg(any(feature = "std", test))]
pub use sp_runtime::BuildStorage;

pub type Precompiles = MoonbeamPrecompiles<Runtime>;

/// MOVR, the native token, uses 18 decimals of precision.
pub mod currency {
	use super::Balance;

	pub const MOVR: Balance = 1_000_000_000_000_000_000;
	pub const CENTS: Balance = MOVR / 100;
	pub const GRAND: Balance = MOVR * 1_000;
	pub const MILLICENTS: Balance = CENTS / 1_000;

	pub const BYTE_FEE: Balance = 1 * MILLICENTS;

	pub const fn deposit(items: u32, bytes: u32) -> Balance {
		items as Balance * 100 * CENTS + (bytes as Balance) * BYTE_FEE
	}
}

/// Maximum weight per block
pub const MAXIMUM_BLOCK_WEIGHT: Weight = WEIGHT_PER_SECOND / 2;

pub const MILLISECS_PER_BLOCK: u64 = 12000;
pub const MINUTES: BlockNumber = 60_000 / (MILLISECS_PER_BLOCK as BlockNumber);
pub const HOURS: BlockNumber = MINUTES * 60;
pub const DAYS: BlockNumber = HOURS * 24;
pub const WEEKS: BlockNumber = DAYS * 7;
/// Opaque types. These are used by the CLI to instantiate machinery that don't need to know
/// the specifics of the runtime. They can then be made to be agnostic over specific formats
/// of data like extrinsics, allowing for them to continue syncing the network through upgrades
/// to even the core datastructures.
pub mod opaque {
	use super::*;

	pub use sp_runtime::OpaqueExtrinsic as UncheckedExtrinsic;
	pub type Block = generic::Block<Header, UncheckedExtrinsic>;

	impl_opaque_keys! {
		pub struct SessionKeys {
			pub nimbus: AuthorInherent,
		}
	}
}

/// This runtime version.
#[sp_version::runtime_version]
pub const VERSION: RuntimeVersion = RuntimeVersion {
	spec_name: create_runtime_str!("moonriver"),
	impl_name: create_runtime_str!("moonriver"),
	authoring_version: 3,
<<<<<<< HEAD
	spec_version: 4700,
=======
	spec_version: 48,
>>>>>>> 6a6f6e21
	impl_version: 1,
	apis: RUNTIME_API_VERSIONS,
	transaction_version: 2,
};

/// The version information used to identify this runtime when compiled natively.
#[cfg(feature = "std")]
pub fn native_version() -> NativeVersion {
	NativeVersion {
		runtime_version: VERSION,
		can_author_with: Default::default(),
	}
}

const NORMAL_DISPATCH_RATIO: Perbill = Perbill::from_percent(75);

/// Returns if calls are allowed through the filter
pub struct BaseFilter;
impl Filter<Call> for BaseFilter {
	fn filter(c: &Call) -> bool {
		match c {
			Call::Balances(_) => false,
			Call::CrowdloanRewards(_) => false,
			Call::Ethereum(_) => false,
			Call::EVM(_) => false,
			_ => true,
		}
	}
}

parameter_types! {
	pub const BlockHashCount: BlockNumber = 250;
	pub const Version: RuntimeVersion = VERSION;
	/// We allow for one half second of compute with a 6 second average block time.
	/// These values are dictated by Polkadot for the parachain.
	pub BlockWeights: frame_system::limits::BlockWeights = frame_system::limits::BlockWeights
		::with_sensible_defaults(WEIGHT_PER_SECOND / 2, NORMAL_DISPATCH_RATIO);
	/// We allow for 5 MB blocks.
	pub BlockLength: frame_system::limits::BlockLength = frame_system::limits::BlockLength
		::max_with_normal_ratio(5 * 1024 * 1024, NORMAL_DISPATCH_RATIO);
	pub const SS58Prefix: u8 = 42;
}

impl frame_system::Config for Runtime {
	/// The identifier used to distinguish between accounts.
	type AccountId = AccountId;
	/// The aggregated dispatch type that is available for extrinsics.
	type Call = Call;
	/// The lookup mechanism to get account ID from whatever is passed in dispatchers.
	type Lookup = IdentityLookup<AccountId>;
	/// The index type for storing how many extrinsics an account has signed.
	type Index = Index;
	/// The index type for blocks.
	type BlockNumber = BlockNumber;
	/// The type for hashing blocks and tries.
	type Hash = Hash;
	/// The hashing algorithm used.
	type Hashing = BlakeTwo256;
	/// The header type.
	type Header = generic::Header<BlockNumber, BlakeTwo256>;
	/// The ubiquitous event type.
	type Event = Event;
	/// The ubiquitous origin type.
	type Origin = Origin;
	/// Maximum number of block number to block hash mappings to keep (oldest pruned first).
	type BlockHashCount = BlockHashCount;
	/// Maximum weight of each block. With a default weight system of 1byte == 1weight, 4mb is ok.
	type BlockWeights = BlockWeights;
	/// Maximum size of all encoded transactions (in bytes) that are allowed in one block.
	type BlockLength = BlockLength;
	/// Runtime version.
	type Version = Version;
	type PalletInfo = PalletInfo;
	type AccountData = pallet_balances::AccountData<Balance>;
	type OnNewAccount = ();
	type OnKilledAccount = ();
	type DbWeight = ();
	type BaseCallFilter = BaseFilter;
	type SystemWeightInfo = ();
	/// This is used as an identifier of the chain. 42 is the generic substrate prefix.
	type SS58Prefix = SS58Prefix;
	type OnSetCode = cumulus_pallet_parachain_system::ParachainSetCode<Self>;
}

impl pallet_utility::Config for Runtime {
	type Event = Event;
	type Call = Call;
	type WeightInfo = pallet_utility::weights::SubstrateWeight<Runtime>;
}

parameter_types! {
	pub const MinimumPeriod: u64 = 1;
}

impl pallet_timestamp::Config for Runtime {
	/// A timestamp: milliseconds since the unix epoch.
	type Moment = u64;
	type OnTimestampSet = ();
	type MinimumPeriod = MinimumPeriod;
	type WeightInfo = pallet_timestamp::weights::SubstrateWeight<Runtime>;
}

parameter_types! {
	pub const MaxLocks: u32 = 50;
	pub const ExistentialDeposit: u128 = 0;
}

impl pallet_balances::Config for Runtime {
	type MaxLocks = MaxLocks;
	/// The type for recording an account's balance.
	type Balance = Balance;
	/// The ubiquitous event type.
	type Event = Event;
	type DustRemoval = ();
	type ExistentialDeposit = ExistentialDeposit;
	type AccountStore = System;
	type WeightInfo = pallet_balances::weights::SubstrateWeight<Runtime>;
}

pub struct DealWithFees<R>(sp_std::marker::PhantomData<R>);
impl<R> OnUnbalanced<NegativeImbalance<R>> for DealWithFees<R>
where
	R: pallet_balances::Config + pallet_treasury::Config,
	pallet_treasury::Module<R>: OnUnbalanced<NegativeImbalance<R>>,
{
	fn on_unbalanceds<B>(mut fees_then_tips: impl Iterator<Item = NegativeImbalance<R>>) {
		if let Some(fees) = fees_then_tips.next() {
			// for fees, 80% are burned, 20% to the treasury
			let (_, to_treasury) = fees.ration(80, 20);
			// Balances module automatically burns dropped Negative Imbalances by decreasing
			// total_supply accordingly
			<pallet_treasury::Module<R> as OnUnbalanced<_>>::on_unbalanced(to_treasury);
		}
	}
}

parameter_types! {
	pub const TransactionByteFee: Balance = currency::BYTE_FEE;
}

impl pallet_transaction_payment::Config for Runtime {
	type OnChargeTransaction = CurrencyAdapter<Balances, DealWithFees<Runtime>>;
	type TransactionByteFee = TransactionByteFee;
	type WeightToFee = IdentityFee<Balance>;
	type FeeMultiplierUpdate = ();
}

impl pallet_sudo::Config for Runtime {
	type Call = Call;
	type Event = Event;
}

impl pallet_ethereum_chain_id::Config for Runtime {}

/// Current approximation of the gas/s consumption considering
/// EVM execution over compiled WASM (on 4.4Ghz CPU).
/// Given the 500ms Weight, from which 75% only are used for transactions,
/// the total EVM execution gas limit is: GAS_PER_SECOND * 0.500 * 0.75 ~= 15_000_000.
pub const GAS_PER_SECOND: u64 = 40_000_000;

/// Approximate ratio of the amount of Weight per Gas.
/// u64 works for approximations because Weight is a very small unit compared to gas.
pub const WEIGHT_PER_GAS: u64 = WEIGHT_PER_SECOND / GAS_PER_SECOND;

pub struct MoonbeamGasWeightMapping;

impl pallet_evm::GasWeightMapping for MoonbeamGasWeightMapping {
	fn gas_to_weight(gas: u64) -> Weight {
		gas.saturating_mul(WEIGHT_PER_GAS)
	}
	fn weight_to_gas(weight: Weight) -> u64 {
		u64::try_from(weight.wrapping_div(WEIGHT_PER_GAS)).unwrap_or(u32::MAX as u64)
	}
}

parameter_types! {
	pub BlockGasLimit: U256
		= U256::from(NORMAL_DISPATCH_RATIO * MAXIMUM_BLOCK_WEIGHT / WEIGHT_PER_GAS);
}

pub struct FixedGasPrice;
impl FeeCalculator for FixedGasPrice {
	fn min_gas_price() -> U256 {
		1_000_000_000.into()
	}
}

impl pallet_evm::Config for Runtime {
	type FeeCalculator = FixedGasPrice;
	type GasWeightMapping = MoonbeamGasWeightMapping;
	type CallOrigin = EnsureAddressRoot<AccountId>;
	type WithdrawOrigin = EnsureAddressNever<AccountId>;
	type AddressMapping = IdentityAddressMapping;
	type Currency = Balances;
	type Event = Event;
	type Runner = pallet_evm::runner::stack::Runner<Self>;
	type Precompiles = MoonbeamPrecompiles<Self>;
	type ChainId = EthereumChainId;
	type OnChargeTransaction = ();
	type BlockGasLimit = BlockGasLimit;
}

parameter_types! {
	pub MaximumSchedulerWeight: Weight = NORMAL_DISPATCH_RATIO * BlockWeights::get().max_block;
	pub const MaxScheduledPerBlock: u32 = 50;
}

impl pallet_scheduler::Config for Runtime {
	type Event = Event;
	type Origin = Origin;
	type PalletsOrigin = OriginCaller;
	type Call = Call;
	type MaximumWeight = MaximumSchedulerWeight;
	type ScheduleOrigin = EnsureRoot<AccountId>;
	type MaxScheduledPerBlock = MaxScheduledPerBlock;
	type WeightInfo = pallet_scheduler::weights::SubstrateWeight<Runtime>;
}

parameter_types! {
	/// The maximum amount of time (in blocks) for council members to vote on motions.
	/// Motions may end in fewer blocks if enough votes are cast to determine the result.
	pub const CouncilMotionDuration: BlockNumber = 3 * DAYS;
	/// The maximum number of Proposlas that can be open in the council at once.
	pub const CouncilMaxProposals: u32 = 100;
	/// The maximum number of council members.
	pub const CouncilMaxMembers: u32 = 100;

	/// The maximum amount of time (in blocks) for technical committee members to vote on motions.
	/// Motions may end in fewer blocks if enough votes are cast to determine the result.
	pub const TechComitteeMotionDuration: BlockNumber = 3 * DAYS;
	/// The maximum number of Proposlas that can be open in the technical committee at once.
	pub const TechComitteeMaxProposals: u32 = 100;
	/// The maximum number of technical committee members.
	pub const TechComitteeMaxMembers: u32 = 100;
}

type CouncilInstance = pallet_collective::Instance1;
type TechCommitteeInstance = pallet_collective::Instance2;

impl pallet_collective::Config<CouncilInstance> for Runtime {
	type Origin = Origin;
	type Event = Event;
	type Proposal = Call;
	type MotionDuration = CouncilMotionDuration;
	type MaxProposals = CouncilMaxProposals;
	type MaxMembers = CouncilMaxMembers;
	type DefaultVote = pallet_collective::MoreThanMajorityThenPrimeDefaultVote;
	type WeightInfo = pallet_collective::weights::SubstrateWeight<Runtime>;
}

impl pallet_collective::Config<TechCommitteeInstance> for Runtime {
	type Origin = Origin;
	type Event = Event;
	type Proposal = Call;
	type MotionDuration = TechComitteeMotionDuration;
	type MaxProposals = TechComitteeMaxProposals;
	type MaxMembers = TechComitteeMaxMembers;
	type DefaultVote = pallet_collective::MoreThanMajorityThenPrimeDefaultVote;
	type WeightInfo = pallet_collective::weights::SubstrateWeight<Runtime>;
}

parameter_types! {
	pub const LaunchPeriod: BlockNumber = 1 * MINUTES;
	pub const VotingPeriod: BlockNumber = 5 * MINUTES;
	pub const FastTrackVotingPeriod: BlockNumber = 1 * MINUTES;
	pub const EnactmentPeriod: BlockNumber = 1 *MINUTES;
	pub const CooloffPeriod: BlockNumber = 7 * MINUTES;
	pub const MinimumDeposit: Balance = 4 * currency::MOVR;
	pub const MaxVotes: u32 = 100;
	pub const MaxProposals: u32 = 100;
	pub const PreimageByteDeposit: Balance = currency::BYTE_FEE;
	pub const InstantAllowed: bool = false;
}

// todo : ensure better origins
impl pallet_democracy::Config for Runtime {
	type Proposal = Call;
	type Event = Event;
	type Currency = Balances;
	type EnactmentPeriod = EnactmentPeriod;
	type LaunchPeriod = LaunchPeriod;
	type VotingPeriod = VotingPeriod;
	type FastTrackVotingPeriod = FastTrackVotingPeriod;
	type MinimumDeposit = MinimumDeposit;
	/// A straight majority of the council can decide what their next motion is.
	type ExternalOrigin =
		pallet_collective::EnsureProportionAtLeast<_1, _2, AccountId, CouncilInstance>;
	/// A majority can have the next scheduled referendum be a straight majority-carries vote.
	type ExternalMajorityOrigin =
		pallet_collective::EnsureProportionAtLeast<_1, _2, AccountId, CouncilInstance>;
	/// A unanimous council can have the next scheduled referendum be a straight default-carries
	/// (NTB) vote.
	type ExternalDefaultOrigin =
		pallet_collective::EnsureProportionAtLeast<_1, _1, AccountId, CouncilInstance>;
	/// Two thirds of the technical committee can have an ExternalMajority/ExternalDefault vote
	/// be tabled immediately and with a shorter voting/enactment period.
	type FastTrackOrigin =
		pallet_collective::EnsureProportionAtLeast<_2, _3, AccountId, TechCommitteeInstance>;
	/// Instant is currently not allowed.
	type InstantOrigin =
		pallet_collective::EnsureProportionAtLeast<_1, _1, AccountId, TechCommitteeInstance>;
	// To cancel a proposal which has been passed, 2/3 of the council must agree to it.
	type CancellationOrigin = EnsureOneOf<
		AccountId,
		EnsureRoot<AccountId>,
		pallet_collective::EnsureProportionAtLeast<_2, _3, AccountId, CouncilInstance>,
	>;
	// To cancel a proposal before it has been passed, the technical committee must be unanimous or
	// Root must agree.
	type CancelProposalOrigin = EnsureOneOf<
		AccountId,
		EnsureRoot<AccountId>,
		pallet_collective::EnsureProportionAtLeast<_1, _1, AccountId, TechCommitteeInstance>,
	>;
	type BlacklistOrigin = EnsureRoot<AccountId>;
	// Any single technical committee member may veto a coming council proposal, however they can
	// only do it once and it lasts only for the cooloff period.
	type VetoOrigin = pallet_collective::EnsureMember<AccountId, TechCommitteeInstance>;
	type CooloffPeriod = CooloffPeriod;
	type PreimageByteDeposit = PreimageByteDeposit;
	type Slash = ();
	type InstantAllowed = InstantAllowed;
	type Scheduler = Scheduler;
	type MaxVotes = MaxVotes;
	type OperationalPreimageOrigin = pallet_collective::EnsureMember<AccountId, CouncilInstance>;
	type PalletsOrigin = OriginCaller;
	type WeightInfo = pallet_democracy::weights::SubstrateWeight<Runtime>;
	type MaxProposals = MaxProposals;
}

parameter_types! {
	pub const ProposalBond: Permill = Permill::from_percent(5);
	pub const ProposalBondMinimum: Balance = 1 * currency::MOVR;
	pub const SpendPeriod: BlockNumber = 6 * DAYS;
	pub const TreasuryId: PalletId = PalletId(*b"pc/trsry");
	pub const MaxApprovals: u32 = 100;
}

impl pallet_treasury::Config for Runtime {
	type PalletId = TreasuryId;
	type Currency = Balances;
	// Democracy dispatches Root
	type ApproveOrigin = EnsureRoot<AccountId>;
	// Democracy dispatches Root
	type RejectOrigin = EnsureRoot<AccountId>;
	type Event = Event;
	// If spending proposal rejected, transfer proposer bond to treasury
	type OnSlash = Treasury;
	type ProposalBond = ProposalBond;
	type ProposalBondMinimum = ProposalBondMinimum;
	type SpendPeriod = SpendPeriod;
	type Burn = ();
	type BurnDestination = ();
	type MaxApprovals = MaxApprovals;
	type WeightInfo = pallet_treasury::weights::SubstrateWeight<Runtime>;
	type SpendFunds = ();
}

pub struct TransactionConverter;

impl fp_rpc::ConvertTransaction<UncheckedExtrinsic> for TransactionConverter {
	fn convert_transaction(&self, transaction: pallet_ethereum::Transaction) -> UncheckedExtrinsic {
		UncheckedExtrinsic::new_unsigned(
			pallet_ethereum::Call::<Runtime>::transact(transaction).into(),
		)
	}
}

impl fp_rpc::ConvertTransaction<opaque::UncheckedExtrinsic> for TransactionConverter {
	fn convert_transaction(
		&self,
		transaction: pallet_ethereum::Transaction,
	) -> opaque::UncheckedExtrinsic {
		let extrinsic = UncheckedExtrinsic::new_unsigned(
			pallet_ethereum::Call::<Runtime>::transact(transaction).into(),
		);
		let encoded = extrinsic.encode();
		opaque::UncheckedExtrinsic::decode(&mut &encoded[..])
			.expect("Encoded extrinsic is always valid")
	}
}

impl pallet_ethereum::Config for Runtime {
	type Event = Event;
	type FindAuthor = AuthorInherent;
	type StateRoot = pallet_ethereum::IntermediateStateRoot;
}

parameter_types! {
	pub const ReservedXcmpWeight: Weight = MAXIMUM_BLOCK_WEIGHT / 4;
}

impl cumulus_pallet_parachain_system::Config for Runtime {
	type Event = Event;
	type OnValidationData = ();
	type SelfParaId = ParachainInfo;
	type DmpMessageHandler = ();
	type ReservedDmpWeight = ();
	type OutboundXcmpMessageSource = ();
	type XcmpMessageHandler = ();
	type ReservedXcmpWeight = ReservedXcmpWeight;
}

impl parachain_info::Config for Runtime {}

parameter_types! {
	/// Minimum round length is 2 minutes (10 * 12 second block times)
	pub const MinBlocksPerRound: u32 = 10;
	/// Default BlocksPerRound is every hour (300 * 12 second block times)
	pub const DefaultBlocksPerRound: u32 = 300;
	/// Reward payments and collator exit requests are delayed by 2 hours (2 * 300 * block_time)
	pub const BondDuration: u32 = 2;
	/// Minimum 8 collators selected per round, default at genesis and minimum forever after
	pub const MinSelectedCandidates: u32 = 8;
	/// Maximum 10 nominators per collator
	pub const MaxNominatorsPerCollator: u32 = 10;
	/// Maximum 25 collators per nominator
	pub const MaxCollatorsPerNominator: u32 = 25;
	/// Default fixed percent a collator takes off the top of due rewards is 20%
	pub const DefaultCollatorCommission: Perbill = Perbill::from_percent(20);
	/// Default percent of inflation set aside for parachain bond every round
	pub const DefaultParachainBondReservePercent: Percent = Percent::from_percent(30);
	/// Minimum stake required to be reserved to be a collator is 1_000
	pub const MinCollatorStk: u128 = 1_000 * currency::MOVR;
	/// Minimum stake required to be reserved to be a nominator is 5
	pub const MinNominatorStk: u128 = 5 * currency::MOVR;
}
impl parachain_staking::Config for Runtime {
	type Event = Event;
	type Currency = Balances;
	type MinBlocksPerRound = MinBlocksPerRound;
	type DefaultBlocksPerRound = DefaultBlocksPerRound;
	type BondDuration = BondDuration;
	type MinSelectedCandidates = MinSelectedCandidates;
	type MaxNominatorsPerCollator = MaxNominatorsPerCollator;
	type MaxCollatorsPerNominator = MaxCollatorsPerNominator;
	type DefaultCollatorCommission = DefaultCollatorCommission;
	type DefaultParachainBondReservePercent = DefaultParachainBondReservePercent;
	type MinCollatorStk = MinCollatorStk;
	type MinCollatorCandidateStk = MinCollatorStk;
	type MinNomination = MinNominatorStk;
	type MinNominatorStk = MinNominatorStk;
	type WeightInfo = parachain_staking::weights::SubstrateWeight<Runtime>;
}

impl pallet_author_inherent::Config for Runtime {
	type AuthorId = NimbusId;
	type SlotBeacon = pallet_author_inherent::RelayChainBeacon<Self>;
	type AccountLookup = AuthorMapping;
	type EventHandler = ParachainStaking;
	type CanAuthor = AuthorFilter;
}

impl pallet_author_slot_filter::Config for Runtime {
	type Event = Event;
	type RandomnessSource = RandomnessCollectiveFlip;
	type PotentialAuthors = ParachainStaking;
}

parameter_types! {
	// TODO to be revisited
	pub const VestingPeriod: BlockNumber = 48 * WEEKS;
	pub const MinimumReward: Balance = 0;
	pub const Initialized: bool = false;
	pub const InitializationPayment: Perbill = Perbill::from_percent(30);
}

impl pallet_crowdloan_rewards::Config for Runtime {
	type Event = Event;
	type Initialized = Initialized;
	type InitializationPayment = InitializationPayment;
	type MinimumReward = MinimumReward;
	type RewardCurrency = Balances;
	type RelayChainAccountId = AccountId32;
	type VestingPeriod = VestingPeriod;
}

parameter_types! {
	pub const DepositAmount: Balance = 100 * currency::MOVR;
}
// This is a simple session key manager. It should probably either work with, or be replaced
// entirely by pallet sessions
impl pallet_author_mapping::Config for Runtime {
	type Event = Event;
	type AuthorId = NimbusId;
	type DepositCurrency = Balances;
	type DepositAmount = DepositAmount;
	fn can_register(account: &AccountId) -> bool {
		ParachainStaking::is_candidate(account)
	}
}

parameter_types! {
	// One storage item; key size 32, value size 8; .
	pub const ProxyDepositBase: Balance = currency::deposit(1, 8);
	// Additional storage item size of 21 bytes (20 bytes AccountId + 1 byte sizeof(ProxyType)).
	pub const ProxyDepositFactor: Balance = currency::deposit(0, 21);
	pub const MaxProxies: u16 = 32;
	pub const AnnouncementDepositBase: Balance = currency::deposit(1, 8);
	// Additional storage item size of 56 bytes:
	// - 20 bytes AccountId
	// - 32 bytes Hasher (Blake2256)
	// - 4 bytes BlockNumber (u32)
	pub const AnnouncementDepositFactor: Balance = currency::deposit(0, 56);
	pub const MaxPending: u16 = 32;
}

/// The type used to represent the kinds of proxying allowed.
#[derive(Copy, Clone, Eq, PartialEq, Ord, PartialOrd, Encode, Decode, Debug)]
pub enum ProxyType {
	/// All calls can be proxied. This is the trivial/most permissive filter.
	Any,
	/// Only extrinsics that do not transfer funds.
	NonTransfer,
	/// Only extrinsics related to governance (democracy and collectives).
	Governance,
	/// Only extrinsics related to staking.
	Staking,
	/// Allow to veto an announced proxy call.
	CancelProxy,
}

impl Default for ProxyType {
	fn default() -> Self {
		Self::Any
	}
}

impl InstanceFilter<Call> for ProxyType {
	fn filter(&self, c: &Call) -> bool {
		match self {
			ProxyType::Any => true,
			ProxyType::NonTransfer => matches!(
				c,
				Call::System(..) |
				Call::Timestamp(..) |
				Call::ParachainStaking(..) |
				// Call::Session(..) |
				Call::Democracy(..) |
				Call::CouncilCollective(..) |
				Call::TechComitteeCollective(..) |
				// Call::Treasury(..) |
				Call::Utility(..) |
				Call::Scheduler(..) |
				Call::Proxy(..)
			),
			ProxyType::Governance => matches!(
				c,
				Call::Democracy(..)
					| Call::CouncilCollective(..)
					| Call::TechComitteeCollective(..)
					// | Call::Treasury(..) 
					| Call::Utility(..)
			),
			ProxyType::Staking => matches!(c, Call::ParachainStaking(..) | Call::Utility(..)),
			ProxyType::CancelProxy => {
				matches!(c, Call::Proxy(pallet_proxy::Call::reject_announcement(..)))
			}
		}
	}

	fn is_superset(&self, o: &Self) -> bool {
		match (self, o) {
			(x, y) if x == y => true,
			(ProxyType::Any, _) => true,
			(_, ProxyType::Any) => false,
			_ => false,
		}
	}
}

impl pallet_proxy::Config for Runtime {
	type Event = Event;
	type Call = Call;
	type Currency = Balances;
	type ProxyType = ProxyType;
	type ProxyDepositBase = ProxyDepositBase;
	type ProxyDepositFactor = ProxyDepositFactor;
	type MaxProxies = MaxProxies;
	type WeightInfo = pallet_proxy::weights::SubstrateWeight<Runtime>;
	type MaxPending = MaxPending;
	type CallHasher = BlakeTwo256;
	type AnnouncementDepositBase = AnnouncementDepositBase;
	type AnnouncementDepositFactor = AnnouncementDepositFactor;
}

construct_runtime! {
	pub enum Runtime where
		Block = Block,
		NodeBlock = opaque::Block,
		UncheckedExtrinsic = UncheckedExtrinsic
	{
		System: frame_system::{Pallet, Call, Storage, Config, Event<T>},
		Utility: pallet_utility::{Pallet, Call, Event},
		Timestamp: pallet_timestamp::{Pallet, Call, Storage, Inherent},
		Balances: pallet_balances::{Pallet, Call, Storage, Config<T>, Event<T>},
		Sudo: pallet_sudo::{Pallet, Call, Config<T>, Storage, Event<T>},
		RandomnessCollectiveFlip: pallet_randomness_collective_flip::{Pallet, Call, Storage},
		ParachainSystem: cumulus_pallet_parachain_system::{Pallet, Call, Storage, Inherent, Event<T>},
		TransactionPayment: pallet_transaction_payment::{Pallet, Storage},
		ParachainInfo: parachain_info::{Pallet, Storage, Config},
		EthereumChainId: pallet_ethereum_chain_id::{Pallet, Storage, Config},
		EVM: pallet_evm::{Pallet, Config, Call, Storage, Event<T>},
		Ethereum: pallet_ethereum::{Pallet, Call, Storage, Event, Config, ValidateUnsigned},
		ParachainStaking: parachain_staking::{Pallet, Call, Storage, Event<T>, Config<T>},
		Scheduler: pallet_scheduler::{Pallet, Storage, Config, Event<T>, Call},
		Democracy: pallet_democracy::{Pallet, Storage, Config, Event<T>, Call},
		CouncilCollective:
			pallet_collective::<Instance1>::{Pallet, Call, Storage, Event<T>, Origin<T>, Config<T>},
		TechComitteeCollective:
			pallet_collective::<Instance2>::{Pallet, Call, Storage, Event<T>, Origin<T>, Config<T>},
		Treasury: pallet_treasury::{Pallet, Storage, Config, Event<T>, Call},
		AuthorInherent: pallet_author_inherent::{Pallet, Call, Storage, Inherent},
		AuthorFilter: pallet_author_slot_filter::{Pallet, Call, Storage, Event, Config},
		CrowdloanRewards: pallet_crowdloan_rewards::{Pallet, Call, Config<T>, Storage, Event<T>},
		AuthorMapping: pallet_author_mapping::{Pallet, Call, Config<T>, Storage, Event<T>},
		Proxy: pallet_proxy::{Pallet, Call, Storage, Event<T>},
	}
}

/// Block type as expected by this runtime.
pub type Block = generic::Block<Header, UncheckedExtrinsic>;
/// A Block signed with a Justification
pub type SignedBlock = generic::SignedBlock<Block>;
/// BlockId type as expected by this runtime.
pub type BlockId = generic::BlockId<Block>;
/// The SignedExtension to the basic transaction logic.
pub type SignedExtra = (
	frame_system::CheckSpecVersion<Runtime>,
	frame_system::CheckTxVersion<Runtime>,
	frame_system::CheckGenesis<Runtime>,
	frame_system::CheckEra<Runtime>,
	frame_system::CheckNonce<Runtime>,
	frame_system::CheckWeight<Runtime>,
	pallet_transaction_payment::ChargeTransactionPayment<Runtime>,
);
/// Unchecked extrinsic type as expected by this runtime.
pub type UncheckedExtrinsic = generic::UncheckedExtrinsic<Address, Call, Signature, SignedExtra>;
/// Extrinsic type that has already been checked.
pub type CheckedExtrinsic = generic::CheckedExtrinsic<AccountId, Call, SignedExtra>;
/// Executive: handles dispatch to the various pallets.
pub type Executive = frame_executive::Executive<
	Runtime,
	Block,
	frame_system::ChainContext<Runtime>,
	Runtime,
	AllPallets,
>;

impl_runtime_apis! {
	impl sp_api::Core<Block> for Runtime {
		fn version() -> RuntimeVersion {
			VERSION
		}

		fn execute_block(block: Block) {
			Executive::execute_block(block)
		}

		fn initialize_block(header: &<Block as BlockT>::Header) {
			Executive::initialize_block(header)
		}
	}

	impl sp_api::Metadata<Block> for Runtime {
		fn metadata() -> OpaqueMetadata {
			Runtime::metadata().into()
		}
	}

	impl sp_block_builder::BlockBuilder<Block> for Runtime {
		fn apply_extrinsic(
			extrinsic: <Block as BlockT>::Extrinsic,
		) -> ApplyExtrinsicResult {
			Executive::apply_extrinsic(extrinsic)
		}

		fn finalize_block() -> <Block as BlockT>::Header {
			Executive::finalize_block()
		}

		fn inherent_extrinsics(
			data: sp_inherents::InherentData
		) -> Vec<<Block as BlockT>::Extrinsic> {
			data.create_extrinsics()
		}

		fn check_inherents(
			block: Block,
			data: sp_inherents::InherentData,
		) -> sp_inherents::CheckInherentsResult {
			data.check_extrinsics(&block)
		}
	}

	impl sp_transaction_pool::runtime_api::TaggedTransactionQueue<Block> for Runtime {
		fn validate_transaction(
			source: TransactionSource,
			tx: <Block as BlockT>::Extrinsic,
		) -> TransactionValidity {
			// Filtered calls should not enter the tx pool as they'll fail if inserted.
			let allowed = <Runtime as frame_system::Config>
				::BaseCallFilter::filter(&tx.function);

			if allowed {
				Executive::validate_transaction(source, tx)
			} else {
				InvalidTransaction::Call.into()
			}
		}
	}

	impl sp_offchain::OffchainWorkerApi<Block> for Runtime {
		fn offchain_worker(header: &<Block as BlockT>::Header) {
			Executive::offchain_worker(header)
		}
	}

	impl sp_session::SessionKeys<Block> for Runtime {
		fn decode_session_keys(
			encoded: Vec<u8>,
		) -> Option<Vec<(Vec<u8>, sp_core::crypto::KeyTypeId)>> {
			opaque::SessionKeys::decode_into_raw_public_keys(&encoded)
		}

		fn generate_session_keys(seed: Option<Vec<u8>>) -> Vec<u8> {
			opaque::SessionKeys::generate(seed)
		}
	}

	impl frame_system_rpc_runtime_api::AccountNonceApi<Block, AccountId, Index> for Runtime {
		fn account_nonce(account: AccountId) -> Index {
			System::account_nonce(account)
		}
	}

	impl moonbeam_rpc_primitives_debug::DebugRuntimeApi<Block> for Runtime {
		fn trace_transaction(
			extrinsics: Vec<<Block as BlockT>::Extrinsic>,
			transaction: &EthereumTransaction,
			trace_type: moonbeam_rpc_primitives_debug::single::TraceType,
		) -> Result<
			moonbeam_rpc_primitives_debug::single::TransactionTrace,
			sp_runtime::DispatchError
		> {
			use moonbeam_rpc_primitives_debug::single::TraceType;
			use moonbeam_evm_tracer::{RawTracer, CallListTracer};

			// Apply the a subset of extrinsics: all the substrate-specific or ethereum transactions
			// that preceded the requested transaction.
			for ext in extrinsics.into_iter() {
				let _ = match &ext.function {
					Call::Ethereum(transact(t)) => {
						if t == transaction {
							return match trace_type {
								TraceType::Raw {
									disable_storage,
									disable_memory,
									disable_stack,
								} => {
									Ok(RawTracer::new(disable_storage,
										disable_memory,
										disable_stack,)
										.trace(|| Executive::apply_extrinsic(ext))
										.0
										.into_tx_trace()
									)
								},
								TraceType::CallList => {
									Ok(CallListTracer::new()
										.trace(|| Executive::apply_extrinsic(ext))
										.0
										.into_tx_trace()
									)
								}
							}

						} else {
							Executive::apply_extrinsic(ext)
						}
					},
					_ => Executive::apply_extrinsic(ext)
				};
			}

			Err(sp_runtime::DispatchError::Other(
				"Failed to find Ethereum transaction among the extrinsics."
			))
		}

		fn trace_block(
			extrinsics: Vec<<Block as BlockT>::Extrinsic>,
		) -> Result<
			Vec<
				moonbeam_rpc_primitives_debug::block::TransactionTrace>,
				sp_runtime::DispatchError
			> {
			use moonbeam_rpc_primitives_debug::{single, block, CallResult, CreateResult, CreateType};
			use moonbeam_evm_tracer::CallListTracer;

			let mut config = <Runtime as pallet_evm::Config>::config().clone();
			config.estimate = true;

			let mut traces = vec![];
			let mut eth_tx_index = 0;

			// Apply all extrinsics. Ethereum extrinsics are traced.
			for ext in extrinsics.into_iter() {
				match &ext.function {
					Call::Ethereum(transact(_transaction)) => {
						let tx_traces = CallListTracer::new()
							.trace(|| Executive::apply_extrinsic(ext))
							.0
							.into_tx_trace();

						let tx_traces = match tx_traces {
							single::TransactionTrace::CallList(t) => t,
							_ => return Err(sp_runtime::DispatchError::Other("Runtime API error")),
						};

						// Convert traces from "single" format to "block" format.
						let mut tx_traces: Vec<_> = tx_traces.into_iter().map(|trace|
							match trace.inner {
								single::CallInner::Call {
									input, to, res, call_type
								} => block::TransactionTrace {
									action: block::TransactionTraceAction::Call {
										call_type,
										from: trace.from,
										gas: trace.gas,
										input,
										to,
										value: trace.value,
									},
									// Can't be known here, must be inserted upstream.
									block_hash: H256::default(),
									// Can't be known here, must be inserted upstream.
									block_number: 0,
									output: match res {
										CallResult::Output(output) => {
											block::TransactionTraceOutput::Result(
												block::TransactionTraceResult::Call {
													gas_used: trace.gas_used,
													output
												})
										},
										CallResult::Error(error) =>
											block::TransactionTraceOutput::Error(error),
									},
									subtraces: trace.subtraces,
									trace_address: trace.trace_address,
									// Can't be known here, must be inserted upstream.
									transaction_hash: H256::default(),
									transaction_position: eth_tx_index,
								},
								single::CallInner::Create { init, res } => block::TransactionTrace {
									action: block::TransactionTraceAction::Create {
										creation_method: CreateType::Create,
										from: trace.from,
										gas: trace.gas,
										init,
										value: trace.value,
									},
									// Can't be known here, must be inserted upstream.
									block_hash: H256::default(),
									// Can't be known here, must be inserted upstream.
									block_number: 0,
									output: match res {
										CreateResult::Success {
											created_contract_address_hash,
											created_contract_code
										} => {
											block::TransactionTraceOutput::Result(
												block::TransactionTraceResult::Create {
													gas_used: trace.gas_used,
													code: created_contract_code,
													address: created_contract_address_hash,
												}
											)
										},
										CreateResult::Error {
											error
										} => block::TransactionTraceOutput::Error(error),
									},
									subtraces: trace.subtraces,
									trace_address: trace.trace_address,
									// Can't be known here, must be inserted upstream.
									transaction_hash: H256::default(),
									transaction_position: eth_tx_index,

								},
								single::CallInner::SelfDestruct {
									balance,
									refund_address
								} => block::TransactionTrace {
									action: block::TransactionTraceAction::Suicide {
										address: trace.from,
										balance,
										refund_address,
									},
									// Can't be known here, must be inserted upstream.
									block_hash: H256::default(),
									// Can't be known here, must be inserted upstream.
									block_number: 0,
									output: block::TransactionTraceOutput::Result(
												block::TransactionTraceResult::Suicide
											),
									subtraces: trace.subtraces,
									trace_address: trace.trace_address,
									// Can't be known here, must be inserted upstream.
									transaction_hash: H256::default(),
									transaction_position: eth_tx_index,

								},
							}
						).collect();

						traces.append(&mut tx_traces);

						eth_tx_index += 1;
					},
					_ => {let _ = Executive::apply_extrinsic(ext); }
				};
			}

			Ok(traces)
		}
	}

	impl moonbeam_rpc_primitives_txpool::TxPoolRuntimeApi<Block> for Runtime {
		fn extrinsic_filter(
			xts_ready: Vec<<Block as BlockT>::Extrinsic>,
			xts_future: Vec<<Block as BlockT>::Extrinsic>
		) -> TxPoolResponse {
			TxPoolResponse {
				ready: xts_ready.into_iter().filter_map(|xt| match xt.function {
					Call::Ethereum(transact(t)) => Some(t),
					_ => None
				}).collect(),
				future: xts_future.into_iter().filter_map(|xt| match xt.function {
					Call::Ethereum(transact(t)) => Some(t),
					_ => None
				}).collect(),
			}
		}
	}
	impl fp_rpc::EthereumRuntimeRPCApi<Block> for Runtime {
		fn chain_id() -> u64 {
			<Runtime as pallet_evm::Config>::ChainId::get()
		}

		fn account_basic(address: H160) -> EVMAccount {
			EVM::account_basic(&address)
		}

		fn gas_price() -> U256 {
			<Runtime as pallet_evm::Config>::FeeCalculator::min_gas_price()
		}

		fn account_code_at(address: H160) -> Vec<u8> {
			EVM::account_codes(address)
		}

		fn author() -> H160 {
			Ethereum::find_author()
		}

		fn storage_at(address: H160, index: U256) -> H256 {
			let mut tmp = [0u8; 32];
			index.to_big_endian(&mut tmp);
			EVM::account_storages(address, H256::from_slice(&tmp[..]))
		}

		fn call(
			from: H160,
			to: H160,
			data: Vec<u8>,
			value: U256,
			gas_limit: U256,
			gas_price: Option<U256>,
			nonce: Option<U256>,
			estimate: bool,
		) -> Result<pallet_evm::CallInfo, sp_runtime::DispatchError> {
			let config = if estimate {
				let mut config = <Runtime as pallet_evm::Config>::config().clone();
				config.estimate = true;
				Some(config)
			} else {
				None
			};

			<Runtime as pallet_evm::Config>::Runner::call(
				from,
				to,
				data,
				value,
				gas_limit.low_u64(),
				gas_price,
				nonce,
				config.as_ref().unwrap_or_else(|| <Runtime as pallet_evm::Config>::config()),
			).map_err(|err| err.into())
		}

		fn create(
			from: H160,
			data: Vec<u8>,
			value: U256,
			gas_limit: U256,
			gas_price: Option<U256>,
			nonce: Option<U256>,
			estimate: bool,
		) -> Result<pallet_evm::CreateInfo, sp_runtime::DispatchError> {
			let config = if estimate {
				let mut config = <Runtime as pallet_evm::Config>::config().clone();
				config.estimate = true;
				Some(config)
			} else {
				None
			};

			#[allow(clippy::or_fun_call)] // suggestion not helpful here
			<Runtime as pallet_evm::Config>::Runner::create(
				from,
				data,
				value,
				gas_limit.low_u64(),
				gas_price,
				nonce,
				config.as_ref().unwrap_or(<Runtime as pallet_evm::Config>::config()),
			).map_err(|err| err.into())
		}

		fn current_transaction_statuses() -> Option<Vec<TransactionStatus>> {
			Ethereum::current_transaction_statuses()
		}

		fn current_block() -> Option<pallet_ethereum::Block> {
			Ethereum::current_block()
		}

		fn current_receipts() -> Option<Vec<pallet_ethereum::Receipt>> {
			Ethereum::current_receipts()
		}

		fn current_all() -> (
			Option<pallet_ethereum::Block>,
			Option<Vec<pallet_ethereum::Receipt>>,
			Option<Vec<TransactionStatus>>
		) {
			(
				Ethereum::current_block(),
				Ethereum::current_receipts(),
				Ethereum::current_transaction_statuses()
			)
		}
	}

	impl pallet_transaction_payment_rpc_runtime_api::TransactionPaymentApi<Block, Balance>
		for Runtime {

		fn query_info(
			uxt: <Block as BlockT>::Extrinsic,
			len: u32,
		) -> pallet_transaction_payment_rpc_runtime_api::RuntimeDispatchInfo<Balance> {
			TransactionPayment::query_info(uxt, len)
		}

		fn query_fee_details(
			uxt: <Block as BlockT>::Extrinsic,
			len: u32,
		) -> pallet_transaction_payment::FeeDetails<Balance> {
			TransactionPayment::query_fee_details(uxt, len)
		}
	}

	impl nimbus_primitives::AuthorFilterAPI<Block, nimbus_primitives::NimbusId> for Runtime {
		fn can_author(author: nimbus_primitives::NimbusId, slot: u32) -> bool {
			AuthorInherent::can_author(&author, &slot)
		}
	}

	impl cumulus_primitives_core::CollectCollationInfo<Block> for Runtime {
		fn collect_collation_info() -> cumulus_primitives_core::CollationInfo {
			ParachainSystem::collect_collation_info()
		}
	}

	#[cfg(feature = "runtime-benchmarks")]
	impl frame_benchmarking::Benchmark<Block> for Runtime {
		fn dispatch_benchmark(
			config: frame_benchmarking::BenchmarkConfig
			) -> Result<Vec<frame_benchmarking::BenchmarkBatch>, sp_runtime::RuntimeString> {
			use frame_benchmarking::{Benchmarking, BenchmarkBatch, add_benchmark, TrackedStorageKey};

			use frame_system_benchmarking::Pallet as SystemBench;
			impl frame_system_benchmarking::Config for Runtime {}

			use parachain_staking::Pallet as ParachainStakingBench;
			use pallet_crowdloan_rewards::Pallet as PalletCrowdloanRewardsBench;
			let whitelist: Vec<TrackedStorageKey> = vec![];

			let mut batches = Vec::<BenchmarkBatch>::new();
			let params = (&config, &whitelist);

			add_benchmark!(params, batches, parachain_staking, ParachainStakingBench::<Runtime>);
			add_benchmark!(
				params, batches, pallet_crowdloan_rewards, PalletCrowdloanRewardsBench::<Runtime>
			);
			add_benchmark!(params, batches, frame_system, SystemBench::<Runtime>);

			if batches.is_empty() { return Err("Benchmark not found for this pallet.".into()) }
			Ok(batches)
		}
	}
}

// Notice we're using Nimbus's Executive wrapper to pop (and in the future verify) the seal digest.
cumulus_pallet_parachain_system::register_validate_block!(
	Runtime,
	pallet_author_inherent::BlockExecutor<Runtime, Executive>
);<|MERGE_RESOLUTION|>--- conflicted
+++ resolved
@@ -119,11 +119,7 @@
 	spec_name: create_runtime_str!("moonriver"),
 	impl_name: create_runtime_str!("moonriver"),
 	authoring_version: 3,
-<<<<<<< HEAD
-	spec_version: 4700,
-=======
-	spec_version: 48,
->>>>>>> 6a6f6e21
+	spec_version: 4800,
 	impl_version: 1,
 	apis: RUNTIME_API_VERSIONS,
 	transaction_version: 2,
