[package]
name = 'moonbase-alphanet'
description = 'Moonbase Parachain Collator'
homepage = 'https://moonbeam.network'
license = 'GPL-3.0-only'
version = '0.1.0'
authors = ["PureStake"]
build = 'build.rs'
edition = '2018'

[[bin]]
name = 'moonbase-alphanet'
path = 'src/main.rs'

[dependencies]
derive_more = '0.15.0'
exit-future = '0.1.4'
futures = { version = "0.3.1", features = ["compat"] }
log = '0.4.8'
parking_lot = '0.9.0'
trie-root = '0.15.2'
codec = { package = 'parity-scale-codec', version = '1.0.0' }
structopt = "0.3.3"
ansi_term = "0.12.1"
serde = { version = "1.0.101", features = ["derive"] }
<<<<<<< HEAD
jsonrpc-core = "15.0.0"
jsonrpc-pubsub = "15.0.0"
=======
serde_json = "1.0"
jsonrpc-core = "14.2.0"
jsonrpc-pubsub = "14.2.0"
>>>>>>> 994ad70e

# Parachain dependencies
moonbeam-runtime = { path = "../../runtime" }
moonbeam-rpc = { path = "../rpc" }

# Substrate dependencies
<<<<<<< HEAD
sp-runtime = { git = "https://github.com/paritytech/substrate", default-features = false, branch = "master" }
sp-io = { git = "https://github.com/paritytech/substrate", branch = "master" }
sp-api = { git = "https://github.com/paritytech/substrate", branch = "master" }
sp-core = { git = "https://github.com/paritytech/substrate", branch = "master" }
sp-inherents = { git = "https://github.com/paritytech/substrate", branch = "master" }
sp-consensus = { git = "https://github.com/paritytech/substrate", branch = "master" }
sc-consensus = { git = "https://github.com/paritytech/substrate", branch = "master" }
sc-cli = { git = "https://github.com/paritytech/substrate", branch = "master" }
sc-client-api = { git = "https://github.com/paritytech/substrate", branch = "master" }
sc-client-db = { git = "https://github.com/paritytech/substrate", branch = "master" }
sc-executor = { git = "https://github.com/paritytech/substrate", branch = "master" }
sc-service = { git = "https://github.com/paritytech/substrate", branch = "master" }
sc-transaction-pool = { git = "https://github.com/paritytech/substrate", branch = "master" }
sp-transaction-pool = { git = "https://github.com/paritytech/substrate", branch = "master" }
sc-transaction-graph = { git = "https://github.com/paritytech/substrate", branch = "master" }
sc-network = { git = "https://github.com/paritytech/substrate", branch = "master" }
sc-basic-authorship = { git = "https://github.com/paritytech/substrate", branch = "master", version = "0.8.0-rc5" }
sp-timestamp = { git = "https://github.com/paritytech/substrate", branch = "master" }
sp-trie = { git = "https://github.com/paritytech/substrate", branch = "master" }
sc-finality-grandpa = { git = "https://github.com/paritytech/substrate", branch = "master" }
sc-informant = { git = "https://github.com/paritytech/substrate", branch = "master" }
sc-chain-spec = { git = "https://github.com/paritytech/substrate", branch = "master" }
sc-tracing = { git = "https://github.com/paritytech/substrate", branch = "master" }
sp-blockchain = { git = "https://github.com/paritytech/substrate", branch = "master" }
sc-rpc-api = { git = "https://github.com/paritytech/substrate", branch = "master" }
sc-rpc = { git = "https://github.com/paritytech/substrate", branch = "master" }
substrate-frame-rpc-system = { git = "https://github.com/paritytech/substrate", branch = "master" }
pallet-transaction-payment-rpc = { git = "https://github.com/paritytech/substrate", branch = "master" }
sp-block-builder = { git = "https://github.com/paritytech/substrate", branch = "master" }
sc-consensus-manual-seal = { git = "https://github.com/paritytech/substrate", branch = "master" }
evm = { package = "pallet-evm", git = "https://github.com/joshorndorff/pallet-evm", branch = "master" }

ethereum = { version = "0.1.0", package = "pallet-ethereum", git = "https://github.com/purestake/frontier", branch = "joshy-parachains-v1" }

frontier-rpc = { version = "0.1.0", git = "https://github.com/purestake/frontier", branch = "joshy-parachains-v1" }
frontier-rpc-primitives = { version = "0.1.0", git = "https://github.com/purestake/frontier", branch = "joshy-parachains-v1" }
frontier-consensus = { version = "0.1.0", git = "https://github.com/purestake/frontier", branch = "joshy-parachains-v1" }
=======
sp-runtime = { git = "https://github.com/paritytech/substrate", default-features = false, branch = "rococo-branch" }
sp-io = { git = "https://github.com/paritytech/substrate", branch = "rococo-branch" }
sp-api = { git = "https://github.com/paritytech/substrate", branch = "rococo-branch" }
sp-core = { git = "https://github.com/paritytech/substrate", branch = "rococo-branch" }
sp-inherents = { git = "https://github.com/paritytech/substrate", branch = "rococo-branch" }
sp-consensus = { git = "https://github.com/paritytech/substrate", branch = "rococo-branch" }
sc-consensus = { git = "https://github.com/paritytech/substrate", branch = "rococo-branch" }
sc-cli = { git = "https://github.com/paritytech/substrate", branch = "rococo-branch" }
sc-client-api = { git = "https://github.com/paritytech/substrate", branch = "rococo-branch" }
sc-client-db = { git = "https://github.com/paritytech/substrate", branch = "rococo-branch" }
sc-executor = { git = "https://github.com/paritytech/substrate", branch = "rococo-branch" }
sc-service = { git = "https://github.com/paritytech/substrate", branch = "rococo-branch" }
sc-transaction-pool = { git = "https://github.com/paritytech/substrate", branch = "rococo-branch" }
sp-transaction-pool = { git = "https://github.com/paritytech/substrate", branch = "rococo-branch" }
sc-network = { git = "https://github.com/paritytech/substrate", branch = "rococo-branch" }
sc-basic-authorship = { git = "https://github.com/paritytech/substrate", branch = "rococo-branch", version = "0.8.0-rc5" }
sp-timestamp = { git = "https://github.com/paritytech/substrate", branch = "rococo-branch" }
sp-trie = { git = "https://github.com/paritytech/substrate", branch = "rococo-branch" }
sc-finality-grandpa = { git = "https://github.com/paritytech/substrate", branch = "rococo-branch" }
sc-informant = { git = "https://github.com/paritytech/substrate", branch = "rococo-branch" }
sc-chain-spec = { git = "https://github.com/paritytech/substrate", branch = "rococo-branch" }

sp-blockchain = { git = "https://github.com/paritytech/substrate", branch = "rococo-branch" }
sc-rpc-api = { git = "https://github.com/paritytech/substrate", branch = "rococo-branch" }
sc-rpc = { git = "https://github.com/paritytech/substrate", branch = "rococo-branch" }
substrate-frame-rpc-system = { git = "https://github.com/paritytech/substrate", branch = "rococo-branch" }
pallet-transaction-payment-rpc = { git = "https://github.com/paritytech/substrate", branch = "rococo-branch" }
sp-block-builder = { git = "https://github.com/paritytech/substrate", branch = "rococo-branch" }
sc-consensus-manual-seal = { git = "https://github.com/paritytech/substrate", branch = "rococo-branch" }
evm = { package = "pallet-evm", git = "https://github.com/purestake/substrate", branch = "v0.3-hotfixes" }

ethereum = { version = "0.1.0", package = "pallet-ethereum", git = "https://github.com/purestake/frontier", branch = "v0.3-hotfixes" }

frontier-rpc = { version = "0.1.0", git = "https://github.com/purestake/frontier", branch = "v0.3-hotfixes" }
frontier-rpc-primitives = { version = "0.1.0", git = "https://github.com/purestake/frontier", branch = "v0.3-hotfixes" }
frontier-consensus = { version = "0.1.0", git = "https://github.com/purestake/frontier", branch = "v0.3-hotfixes" }
>>>>>>> 994ad70e

# Cumulus dependencies
cumulus-consensus = { git = "https://github.com/paritytech/cumulus", branch = "master" }
cumulus-collator = { git = "https://github.com/paritytech/cumulus", branch = "master" }
cumulus-network = { git = "https://github.com/paritytech/cumulus", branch = "master" }
cumulus-primitives = { git = "https://github.com/paritytech/cumulus", branch = "master" }
cumulus-service = { git = "https://github.com/paritytech/cumulus", branch = "master" }

# Polkadot dependencies
polkadot-primitives = { git = "https://github.com/paritytech/polkadot", branch = "master" }
# polkadot-collator = { git = "https://github.com/paritytech/polkadot", branch = "master" }
polkadot-service = { git = "https://github.com/paritytech/polkadot", branch = "master" }
polkadot-cli = { git = "https://github.com/paritytech/polkadot", branch = "master" }
polkadot-test-service = { git = "https://github.com/paritytech/polkadot", branch = "master" }
polkadot-parachain = { git = "https://github.com/paritytech/polkadot", branch = "master" }

[build-dependencies]
substrate-build-script-utils = { git = "https://github.com/paritytech/substrate", branch = "master" }

[dev-dependencies]
assert_cmd = "0.12"
nix = "0.17"
rand = "0.7.3"
tokio = { version = "0.2.13", features = ["macros"] }

# Polkadot dependencies
polkadot-runtime-common = { git = "https://github.com/paritytech/polkadot", branch = "master" }
polkadot-test-runtime = { git = "https://github.com/paritytech/polkadot", branch = "master" }
# polkadot-test-runtime-client = { git = "https://github.com/paritytech/polkadot", branch = "master" }
polkadot-test-service = { git = "https://github.com/paritytech/polkadot", branch = "master" }

# Substrate dependencies
pallet-sudo = { git = "https://github.com/paritytech/substrate", branch = "master" }
substrate-test-client = { git = "https://github.com/paritytech/substrate", branch = "master" }
substrate-test-runtime-client = { git = "https://github.com/paritytech/substrate", branch = "master" }<|MERGE_RESOLUTION|>--- conflicted
+++ resolved
@@ -23,21 +23,15 @@
 structopt = "0.3.3"
 ansi_term = "0.12.1"
 serde = { version = "1.0.101", features = ["derive"] }
-<<<<<<< HEAD
 jsonrpc-core = "15.0.0"
 jsonrpc-pubsub = "15.0.0"
-=======
 serde_json = "1.0"
-jsonrpc-core = "14.2.0"
-jsonrpc-pubsub = "14.2.0"
->>>>>>> 994ad70e
 
 # Parachain dependencies
 moonbeam-runtime = { path = "../../runtime" }
 moonbeam-rpc = { path = "../rpc" }
 
 # Substrate dependencies
-<<<<<<< HEAD
 sp-runtime = { git = "https://github.com/paritytech/substrate", default-features = false, branch = "master" }
 sp-io = { git = "https://github.com/paritytech/substrate", branch = "master" }
 sp-api = { git = "https://github.com/paritytech/substrate", branch = "master" }
@@ -52,7 +46,6 @@
 sc-service = { git = "https://github.com/paritytech/substrate", branch = "master" }
 sc-transaction-pool = { git = "https://github.com/paritytech/substrate", branch = "master" }
 sp-transaction-pool = { git = "https://github.com/paritytech/substrate", branch = "master" }
-sc-transaction-graph = { git = "https://github.com/paritytech/substrate", branch = "master" }
 sc-network = { git = "https://github.com/paritytech/substrate", branch = "master" }
 sc-basic-authorship = { git = "https://github.com/paritytech/substrate", branch = "master", version = "0.8.0-rc5" }
 sp-timestamp = { git = "https://github.com/paritytech/substrate", branch = "master" }
@@ -60,7 +53,7 @@
 sc-finality-grandpa = { git = "https://github.com/paritytech/substrate", branch = "master" }
 sc-informant = { git = "https://github.com/paritytech/substrate", branch = "master" }
 sc-chain-spec = { git = "https://github.com/paritytech/substrate", branch = "master" }
-sc-tracing = { git = "https://github.com/paritytech/substrate", branch = "master" }
+
 sp-blockchain = { git = "https://github.com/paritytech/substrate", branch = "master" }
 sc-rpc-api = { git = "https://github.com/paritytech/substrate", branch = "master" }
 sc-rpc = { git = "https://github.com/paritytech/substrate", branch = "master" }
@@ -68,51 +61,13 @@
 pallet-transaction-payment-rpc = { git = "https://github.com/paritytech/substrate", branch = "master" }
 sp-block-builder = { git = "https://github.com/paritytech/substrate", branch = "master" }
 sc-consensus-manual-seal = { git = "https://github.com/paritytech/substrate", branch = "master" }
-evm = { package = "pallet-evm", git = "https://github.com/joshorndorff/pallet-evm", branch = "master" }
 
-ethereum = { version = "0.1.0", package = "pallet-ethereum", git = "https://github.com/purestake/frontier", branch = "joshy-parachains-v1" }
+evm = { package = "pallet-evm", git = "https://github.com/purestake/frontier", branch = "master" }
+ethereum = { version = "0.1.0", package = "pallet-ethereum", git = "https://github.com/purestake/frontier", branch = "master" }
 
-frontier-rpc = { version = "0.1.0", git = "https://github.com/purestake/frontier", branch = "joshy-parachains-v1" }
-frontier-rpc-primitives = { version = "0.1.0", git = "https://github.com/purestake/frontier", branch = "joshy-parachains-v1" }
-frontier-consensus = { version = "0.1.0", git = "https://github.com/purestake/frontier", branch = "joshy-parachains-v1" }
-=======
-sp-runtime = { git = "https://github.com/paritytech/substrate", default-features = false, branch = "rococo-branch" }
-sp-io = { git = "https://github.com/paritytech/substrate", branch = "rococo-branch" }
-sp-api = { git = "https://github.com/paritytech/substrate", branch = "rococo-branch" }
-sp-core = { git = "https://github.com/paritytech/substrate", branch = "rococo-branch" }
-sp-inherents = { git = "https://github.com/paritytech/substrate", branch = "rococo-branch" }
-sp-consensus = { git = "https://github.com/paritytech/substrate", branch = "rococo-branch" }
-sc-consensus = { git = "https://github.com/paritytech/substrate", branch = "rococo-branch" }
-sc-cli = { git = "https://github.com/paritytech/substrate", branch = "rococo-branch" }
-sc-client-api = { git = "https://github.com/paritytech/substrate", branch = "rococo-branch" }
-sc-client-db = { git = "https://github.com/paritytech/substrate", branch = "rococo-branch" }
-sc-executor = { git = "https://github.com/paritytech/substrate", branch = "rococo-branch" }
-sc-service = { git = "https://github.com/paritytech/substrate", branch = "rococo-branch" }
-sc-transaction-pool = { git = "https://github.com/paritytech/substrate", branch = "rococo-branch" }
-sp-transaction-pool = { git = "https://github.com/paritytech/substrate", branch = "rococo-branch" }
-sc-network = { git = "https://github.com/paritytech/substrate", branch = "rococo-branch" }
-sc-basic-authorship = { git = "https://github.com/paritytech/substrate", branch = "rococo-branch", version = "0.8.0-rc5" }
-sp-timestamp = { git = "https://github.com/paritytech/substrate", branch = "rococo-branch" }
-sp-trie = { git = "https://github.com/paritytech/substrate", branch = "rococo-branch" }
-sc-finality-grandpa = { git = "https://github.com/paritytech/substrate", branch = "rococo-branch" }
-sc-informant = { git = "https://github.com/paritytech/substrate", branch = "rococo-branch" }
-sc-chain-spec = { git = "https://github.com/paritytech/substrate", branch = "rococo-branch" }
-
-sp-blockchain = { git = "https://github.com/paritytech/substrate", branch = "rococo-branch" }
-sc-rpc-api = { git = "https://github.com/paritytech/substrate", branch = "rococo-branch" }
-sc-rpc = { git = "https://github.com/paritytech/substrate", branch = "rococo-branch" }
-substrate-frame-rpc-system = { git = "https://github.com/paritytech/substrate", branch = "rococo-branch" }
-pallet-transaction-payment-rpc = { git = "https://github.com/paritytech/substrate", branch = "rococo-branch" }
-sp-block-builder = { git = "https://github.com/paritytech/substrate", branch = "rococo-branch" }
-sc-consensus-manual-seal = { git = "https://github.com/paritytech/substrate", branch = "rococo-branch" }
-evm = { package = "pallet-evm", git = "https://github.com/purestake/substrate", branch = "v0.3-hotfixes" }
-
-ethereum = { version = "0.1.0", package = "pallet-ethereum", git = "https://github.com/purestake/frontier", branch = "v0.3-hotfixes" }
-
-frontier-rpc = { version = "0.1.0", git = "https://github.com/purestake/frontier", branch = "v0.3-hotfixes" }
-frontier-rpc-primitives = { version = "0.1.0", git = "https://github.com/purestake/frontier", branch = "v0.3-hotfixes" }
-frontier-consensus = { version = "0.1.0", git = "https://github.com/purestake/frontier", branch = "v0.3-hotfixes" }
->>>>>>> 994ad70e
+frontier-rpc = { version = "0.1.0", git = "https://github.com/purestake/frontier", branch = "master" }
+frontier-rpc-primitives = { version = "0.1.0", git = "https://github.com/purestake/frontier", branch = "master" }
+frontier-consensus = { version = "0.1.0", git = "https://github.com/purestake/frontier", branch = "master" }
 
 # Cumulus dependencies
 cumulus-consensus = { git = "https://github.com/paritytech/cumulus", branch = "master" }
