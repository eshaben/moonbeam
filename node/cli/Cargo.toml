--- conflicted
+++ resolved
@@ -9,57 +9,32 @@
 parity-scale-codec = "2.2"
 structopt = "0.3.8"
 
-<<<<<<< HEAD
-sp-core = { git = "https://github.com/purestake/substrate", branch = "moonbeam-polkadot-v0.9.13" }
-sc-cli = { git = "https://github.com/purestake/substrate", branch = "moonbeam-polkadot-v0.9.13" }
-sc-service = { git = "https://github.com/purestake/substrate", branch = "moonbeam-polkadot-v0.9.13" }
-sc-tracing = { git = "https://github.com/purestake/substrate", branch = "moonbeam-polkadot-v0.9.13" }
-sp-runtime = { git = "https://github.com/purestake/substrate", branch = "moonbeam-polkadot-v0.9.13" }
-sc-telemetry = { git = "https://github.com/purestake/substrate", branch = "moonbeam-polkadot-v0.9.13" }
-frame-benchmarking-cli = { git = "https://github.com/purestake/substrate", branch = "moonbeam-polkadot-v0.9.13" }
-try-runtime-cli = { git = "https://github.com/purestake/substrate", branch = "moonbeam-polkadot-v0.9.13", optional = true }
-
-cumulus-client-cli = { git = "https://github.com/purestake/cumulus", branch = "moonbeam-polkadot-v0.9.13" }
-cumulus-client-service = { git = "https://github.com/purestake/cumulus", branch = "moonbeam-polkadot-v0.9.13" }
-cumulus-primitives-core = { git = "https://github.com/purestake/cumulus", branch = "moonbeam-polkadot-v0.9.13" }
-nimbus-primitives = { git = "https://github.com/purestake/nimbus", branch = "moonbeam-polkadot-v0.9.13" }
-
-polkadot-parachain = { git = "https://github.com/purestake/polkadot", branch = "moonbeam-polkadot-v0.9.13" }
-polkadot-service = { git = "https://github.com/purestake/polkadot", branch = "moonbeam-polkadot-v0.9.13" }
-polkadot-cli = { git = "https://github.com/purestake/polkadot", branch = "moonbeam-polkadot-v0.9.13" }
-polkadot-primitives = { git = "https://github.com/purestake/polkadot", branch = "moonbeam-polkadot-v0.9.13" }
-
-service = { package = "moonbeam-service", path = "../service", default-features = false }
-cli-opt = { package = "moonbeam-cli-opt", path = "../cli-opt", default-features = false }
-perf-test = { path = "../perf-test" }
-=======
 # Moonbeam
 cli-opt = { package = "moonbeam-cli-opt", path = "../cli-opt", default-features = false }
 perf-test = { path = "../perf-test" }
 service = { package = "moonbeam-service", path = "../service", default-features = false }
 
 # Substrate
-frame-benchmarking-cli = { git = "https://github.com/purestake/substrate", branch = "moonbeam-polkadot-v0.9.12" }
-sc-cli = { git = "https://github.com/purestake/substrate", branch = "moonbeam-polkadot-v0.9.12" }
-sc-service = { git = "https://github.com/purestake/substrate", branch = "moonbeam-polkadot-v0.9.12" }
-sc-telemetry = { git = "https://github.com/purestake/substrate", branch = "moonbeam-polkadot-v0.9.12" }
-sc-tracing = { git = "https://github.com/purestake/substrate", branch = "moonbeam-polkadot-v0.9.12" }
-sp-core = { git = "https://github.com/purestake/substrate", branch = "moonbeam-polkadot-v0.9.12" }
-sp-runtime = { git = "https://github.com/purestake/substrate", branch = "moonbeam-polkadot-v0.9.12" }
-try-runtime-cli = { git = "https://github.com/purestake/substrate", branch = "moonbeam-polkadot-v0.9.12", optional = true }
+frame-benchmarking-cli = { git = "https://github.com/purestake/substrate", branch = "moonbeam-polkadot-v0.9.13" }
+sc-cli = { git = "https://github.com/purestake/substrate", branch = "moonbeam-polkadot-v0.9.13" }
+sc-service = { git = "https://github.com/purestake/substrate", branch = "moonbeam-polkadot-v0.9.13" }
+sc-telemetry = { git = "https://github.com/purestake/substrate", branch = "moonbeam-polkadot-v0.9.13" }
+sc-tracing = { git = "https://github.com/purestake/substrate", branch = "moonbeam-polkadot-v0.9.13" }
+sp-core = { git = "https://github.com/purestake/substrate", branch = "moonbeam-polkadot-v0.9.13" }
+sp-runtime = { git = "https://github.com/purestake/substrate", branch = "moonbeam-polkadot-v0.9.13" }
+try-runtime-cli = { git = "https://github.com/purestake/substrate", branch = "moonbeam-polkadot-v0.9.13", optional = true }
 
 # Cumulus / Nimbus
-cumulus-client-cli = { git = "https://github.com/purestake/cumulus", branch = "moonbeam-polkadot-v0.9.12" }
-cumulus-client-service = { git = "https://github.com/purestake/cumulus", branch = "moonbeam-polkadot-v0.9.12" }
-cumulus-primitives-core = { git = "https://github.com/purestake/cumulus", branch = "moonbeam-polkadot-v0.9.12" }
-nimbus-primitives = { git = "https://github.com/purestake/nimbus", branch = "moonbeam-polkadot-v0.9.12" }
+cumulus-client-cli = { git = "https://github.com/purestake/cumulus", branch = "moonbeam-polkadot-v0.9.13" }
+cumulus-client-service = { git = "https://github.com/purestake/cumulus", branch = "moonbeam-polkadot-v0.9.13" }
+cumulus-primitives-core = { git = "https://github.com/purestake/cumulus", branch = "moonbeam-polkadot-v0.9.13" }
+nimbus-primitives = { git = "https://github.com/purestake/nimbus", branch = "moonbeam-polkadot-v0.9.13" }
 
 # Polkadot
-polkadot-cli = { git = "https://github.com/purestake/polkadot", branch = "moonbeam-polkadot-v0.9.12" }
-polkadot-parachain = { git = "https://github.com/purestake/polkadot", branch = "moonbeam-polkadot-v0.9.12" }
-polkadot-primitives = { git = "https://github.com/purestake/polkadot", branch = "moonbeam-polkadot-v0.9.12" }
-polkadot-service = { git = "https://github.com/purestake/polkadot", branch = "moonbeam-polkadot-v0.9.12" }
->>>>>>> dfe363ba
+polkadot-cli = { git = "https://github.com/purestake/polkadot", branch = "moonbeam-polkadot-v0.9.13" }
+polkadot-parachain = { git = "https://github.com/purestake/polkadot", branch = "moonbeam-polkadot-v0.9.13" }
+polkadot-primitives = { git = "https://github.com/purestake/polkadot", branch = "moonbeam-polkadot-v0.9.13" }
+polkadot-service = { git = "https://github.com/purestake/polkadot", branch = "moonbeam-polkadot-v0.9.13" }
 
 [build-dependencies]
 substrate-build-script-utils = { git = "https://github.com/purestake/substrate", branch = "moonbeam-polkadot-v0.9.13" }
