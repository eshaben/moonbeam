// Copyright 2019-2022 PureStake Inc.
// This file is part of Moonbeam.

// Moonbeam is free software: you can redistribute it and/or modify
// it under the terms of the GNU General Public License as published by
// the Free Software Foundation, either version 3 of the License, or
// (at your option) any later version.

// Moonbeam is distributed in the hope that it will be useful,
// but WITHOUT ANY WARRANTY; without even the implied warranty of
// MERCHANTABILITY or FITNESS FOR A PARTICULAR PURPOSE.  See the
// GNU General Public License for more details.

// You should have received a copy of the GNU General Public License
// along with Moonbeam.  If not, see <http://www.gnu.org/licenses/>.

//! The XCM primitive trait implementations

#![cfg_attr(not(feature = "std"), no_std)]

<<<<<<< HEAD
mod asset_id_conversions;
pub use asset_id_conversions::*;
=======
use frame_support::{
	ensure,
	traits::{tokens::fungibles::Mutate, Contains, Get, OriginTrait},
	weights::{constants::WEIGHT_PER_SECOND, Weight},
};
use orml_traits::location::{RelativeReserveProvider, Reserve};
use parity_scale_codec::Encode;
use sp_io::hashing::blake2_256;
use sp_runtime::traits::Zero;
use sp_std::{borrow::Borrow, vec::Vec};
use sp_std::{convert::TryInto, marker::PhantomData};
use xcm::latest::{
	prelude::{BuyExecution, DescendOrigin, WithdrawAsset},
	AssetId as xcmAssetId, Error as XcmError, Fungibility,
	Junction::AccountKey20,
	Junctions::*,
	MultiAsset, MultiLocation, NetworkId,
	WeightLimit::{Limited, Unlimited},
	Xcm,
};

use xcm_builder::TakeRevenue;
use xcm_executor::traits::{Convert, MatchesFungibles, ShouldExecute, WeightTrader};
>>>>>>> 24459a96

mod barriers;
pub use barriers::*;

mod fee_handlers;
pub use fee_handlers::*;

mod location_conversion;
pub use location_conversion::*;

mod origin_conversion;
pub use origin_conversion::*;

mod transactor_traits;
pub use transactor_traits::*;

<<<<<<< HEAD
mod ethereum_xcm;
pub use ethereum_xcm::*;
=======
					// We dont need to proceed if the amount is 0
					// For cases (specially tests) where the asset is very cheap with respect
					// to the weight needed
					if amount.is_zero() {
						return Ok(payment);
					}

					let required = MultiAsset {
						fun: Fungibility::Fungible(amount),
						id: xcmAssetId::Concrete(id.clone()),
					};
					let unused = payment
						.checked_sub(required)
						.map_err(|_| XcmError::TooExpensive)?;
					self.0 = self.0.saturating_add(weight);

					// In case the asset matches the one the trader already stored before, add
					// to later refund

					// Else we are always going to subtract the weight if we can, but we latter do
					// not refund it

					// In short, we only refund on the asset the trader first successfully was able
					// to pay for an execution
					let new_asset = match self.1.clone() {
						Some((prev_id, prev_amount, units_per_second)) => {
							if prev_id == id.clone() {
								Some((id, prev_amount.saturating_add(amount), units_per_second))
							} else {
								None
							}
						}
						None => Some((id, amount, units_per_second)),
					};

					// Due to the trait bound, we can only refund one asset.
					if let Some(new_asset) = new_asset {
						self.0 = self.0.saturating_add(weight);
						self.1 = Some(new_asset);
					};
					return Ok(unused);
				} else {
					return Err(XcmError::TooExpensive);
				};
			}
			_ => return Err(XcmError::TooExpensive),
		}
	}

	// Refund weight. We will refund in whatever asset is stored in self.
	fn refund_weight(&mut self, weight: Weight) -> Option<MultiAsset> {
		if let Some((id, prev_amount, units_per_second)) = self.1.clone() {
			let weight = weight.min(self.0);
			self.0 -= weight;
			let amount = units_per_second * (weight as u128) / (WEIGHT_PER_SECOND as u128);
			self.1 = Some((
				id.clone(),
				prev_amount.saturating_sub(amount),
				units_per_second,
			));
			Some(MultiAsset {
				fun: Fungibility::Fungible(amount),
				id: xcmAssetId::Concrete(id.clone()),
			})
		} else {
			None
		}
	}
}

/// Deal with spent fees, deposit them as dictated by R
impl<
		AssetType: From<MultiLocation> + Clone,
		AssetIdInfoGetter: UnitsToWeightRatio<AssetType>,
		R: TakeRevenue,
	> Drop for FirstAssetTrader<AssetType, AssetIdInfoGetter, R>
{
	fn drop(&mut self) {
		if let Some((id, amount, _)) = self.1.clone() {
			R::take_revenue((id, amount).into());
		}
	}
}

/// This struct offers uses RelativeReserveProvider to output relative views of multilocations
/// However, additionally accepts a MultiLocation that aims at representing the chain part
/// (parent: 1, Parachain(paraId)) of the absolute representation of our chain.
/// If a token reserve matches against this absolute view, we return  Some(MultiLocation::here())
/// This helps users by preventing errors when they try to transfer a token through xtokens
/// to our chain (either inserting the relative or the absolute value).
pub struct AbsoluteAndRelativeReserve<AbsoluteMultiLocation>(PhantomData<AbsoluteMultiLocation>);
impl<AbsoluteMultiLocation> Reserve for AbsoluteAndRelativeReserve<AbsoluteMultiLocation>
where
	AbsoluteMultiLocation: Get<MultiLocation>,
{
	fn reserve(asset: &MultiAsset) -> Option<MultiLocation> {
		RelativeReserveProvider::reserve(asset).map(|relative_reserve| {
			if relative_reserve == AbsoluteMultiLocation::get() {
				MultiLocation::here()
			} else {
				relative_reserve
			}
		})
	}
}

// Defines the trait to obtain a generic AssetType from a generic AssetId and vice versa
pub trait AssetTypeGetter<AssetId, AssetType> {
	// Get asset type from assetId
	fn get_asset_type(asset_id: AssetId) -> Option<AssetType>;

	// Get assetId from assetType
	fn get_asset_id(asset_type: AssetType) -> Option<AssetId>;
}

// Defines the trait to obtain the units per second of a give asset_type for local execution
// This parameter will be used to charge for fees upon asset_type deposit
pub trait UnitsToWeightRatio<AssetType> {
	// Whether payment in a particular asset_type is suppotrted
	fn payment_is_supported(asset_type: AssetType) -> bool;
	// Get units per second from asset type
	fn get_units_per_second(asset_type: AssetType) -> Option<u128>;
}

// The utility calls that need to be implemented as part of
// this pallet
#[derive(Debug, PartialEq, Eq)]
pub enum UtilityAvailableCalls {
	AsDerivative(u16, Vec<u8>),
}

// Trait that the ensures we can encode a call with utility functions.
// With this trait we ensure that the user cannot control entirely the call
// to be performed in the destination chain. It only can control the call inside
// the as_derivative extrinsic, and thus, this call can only be dispatched from the
// derivative account
pub trait UtilityEncodeCall {
	fn encode_call(self, call: UtilityAvailableCalls) -> Vec<u8>;
}

// Trait to ensure we can retrieve the destination if a given type
// It must implement UtilityEncodeCall
// We separate this in two traits to be able to implement UtilityEncodeCall separately
// for different runtimes of our choice
pub trait XcmTransact: UtilityEncodeCall {
	/// Encode call from the relay.
	fn destination(self) -> MultiLocation;
}

/// This trait ensure we can convert AccountIds to CurrencyIds
/// We will require Runtime to have this trait implemented
pub trait AccountIdToCurrencyId<Account, CurrencyId> {
	// Get assetId from account
	fn account_to_currency_id(account: Account) -> Option<CurrencyId>;
}

/// XCM fee depositor to which we implement the TakeRevenue trait
/// It receives a fungibles::Mutate implemented argument, a matcher to convert MultiAsset into
/// AssetId and amount, and the fee receiver account
pub struct XcmFeesToAccount<Assets, Matcher, AccountId, ReceiverAccount>(
	PhantomData<(Assets, Matcher, AccountId, ReceiverAccount)>,
);
impl<
		Assets: Mutate<AccountId>,
		Matcher: MatchesFungibles<Assets::AssetId, Assets::Balance>,
		AccountId: Clone,
		ReceiverAccount: Get<AccountId>,
	> TakeRevenue for XcmFeesToAccount<Assets, Matcher, AccountId, ReceiverAccount>
{
	fn take_revenue(revenue: MultiAsset) {
		match Matcher::matches_fungibles(&revenue) {
			Ok((asset_id, amount)) => {
				if !amount.is_zero() {
					let ok = Assets::mint_into(asset_id, &ReceiverAccount::get(), amount).is_ok();
					debug_assert!(ok, "`mint_into` cannot generally fail; qed");
				}
			}
			Err(_) => log::debug!(
				target: "xcm",
				"take revenue failed matching fungible"
			),
		}
	}
}

// Struct that converts a given MultiLocation into a 20 bytes account id by hashing
// with blake2_256 and taking the first 20 bytes
pub struct Account20Hash<AccountId>(PhantomData<AccountId>);
impl<AccountId: From<[u8; 20]> + Into<[u8; 20]> + Clone> Convert<MultiLocation, AccountId>
	for Account20Hash<AccountId>
{
	fn convert_ref(location: impl Borrow<MultiLocation>) -> Result<AccountId, ()> {
		let hash: [u8; 32] = ("multiloc", location.borrow())
			.borrow()
			.using_encoded(blake2_256);
		let mut account_id = [0u8; 20];
		account_id.copy_from_slice(&hash[0..20]);
		Ok(account_id.into())
	}

	fn reverse_ref(_: impl Borrow<AccountId>) -> Result<MultiLocation, ()> {
		Err(())
	}
}

/// Allows execution from `origin` if it is contained in `T` (i.e. `T::Contains(origin)`) taking
/// payments into account and if it starts with DescendOrigin.
///
/// Only allows for `DescendOrigin` + `WithdrawAsset`, + `BuyExecution`
pub struct AllowDescendOriginFromLocal<T>(PhantomData<T>);
impl<T: Contains<MultiLocation>> ShouldExecute for AllowDescendOriginFromLocal<T> {
	fn should_execute<Call>(
		origin: &MultiLocation,
		message: &mut Xcm<Call>,
		max_weight: Weight,
		_weight_credit: &mut Weight,
	) -> Result<(), ()> {
		log::trace!(
			target: "xcm::barriers",
			"AllowTopLevelPaidExecutionFromLocal origin:
			{:?}, message: {:?}, max_weight: {:?}, weight_credit: {:?}",
			origin, message, max_weight, _weight_credit,
		);
		ensure!(T::contains(origin), ());
		let mut iter = message.0.iter_mut();
		// Make sure the first instruction is DescendOrigin
		iter.next()
			.filter(|instruction| matches!(instruction, DescendOrigin(_)))
			.ok_or(())?;

		// Then WithdrawAsset
		iter.next()
			.filter(|instruction| matches!(instruction, WithdrawAsset(_)))
			.ok_or(())?;

		// Then BuyExecution
		let i = iter.next().ok_or(())?;
		match i {
			BuyExecution {
				weight_limit: Limited(ref mut weight),
				..
			} if *weight >= max_weight => {
				*weight = max_weight;
				Ok(())
			}
			BuyExecution {
				ref mut weight_limit,
				..
			} if weight_limit == &Unlimited => {
				*weight_limit = Limited(max_weight);
				Ok(())
			}
			_ => Err(()),
		}
	}
}
>>>>>>> 24459a96
<|MERGE_RESOLUTION|>--- conflicted
+++ resolved
@@ -18,34 +18,8 @@
 
 #![cfg_attr(not(feature = "std"), no_std)]
 
-<<<<<<< HEAD
 mod asset_id_conversions;
 pub use asset_id_conversions::*;
-=======
-use frame_support::{
-	ensure,
-	traits::{tokens::fungibles::Mutate, Contains, Get, OriginTrait},
-	weights::{constants::WEIGHT_PER_SECOND, Weight},
-};
-use orml_traits::location::{RelativeReserveProvider, Reserve};
-use parity_scale_codec::Encode;
-use sp_io::hashing::blake2_256;
-use sp_runtime::traits::Zero;
-use sp_std::{borrow::Borrow, vec::Vec};
-use sp_std::{convert::TryInto, marker::PhantomData};
-use xcm::latest::{
-	prelude::{BuyExecution, DescendOrigin, WithdrawAsset},
-	AssetId as xcmAssetId, Error as XcmError, Fungibility,
-	Junction::AccountKey20,
-	Junctions::*,
-	MultiAsset, MultiLocation, NetworkId,
-	WeightLimit::{Limited, Unlimited},
-	Xcm,
-};
-
-use xcm_builder::TakeRevenue;
-use xcm_executor::traits::{Convert, MatchesFungibles, ShouldExecute, WeightTrader};
->>>>>>> 24459a96
 
 mod barriers;
 pub use barriers::*;
@@ -62,264 +36,5 @@
 mod transactor_traits;
 pub use transactor_traits::*;
 
-<<<<<<< HEAD
 mod ethereum_xcm;
-pub use ethereum_xcm::*;
-=======
-					// We dont need to proceed if the amount is 0
-					// For cases (specially tests) where the asset is very cheap with respect
-					// to the weight needed
-					if amount.is_zero() {
-						return Ok(payment);
-					}
-
-					let required = MultiAsset {
-						fun: Fungibility::Fungible(amount),
-						id: xcmAssetId::Concrete(id.clone()),
-					};
-					let unused = payment
-						.checked_sub(required)
-						.map_err(|_| XcmError::TooExpensive)?;
-					self.0 = self.0.saturating_add(weight);
-
-					// In case the asset matches the one the trader already stored before, add
-					// to later refund
-
-					// Else we are always going to subtract the weight if we can, but we latter do
-					// not refund it
-
-					// In short, we only refund on the asset the trader first successfully was able
-					// to pay for an execution
-					let new_asset = match self.1.clone() {
-						Some((prev_id, prev_amount, units_per_second)) => {
-							if prev_id == id.clone() {
-								Some((id, prev_amount.saturating_add(amount), units_per_second))
-							} else {
-								None
-							}
-						}
-						None => Some((id, amount, units_per_second)),
-					};
-
-					// Due to the trait bound, we can only refund one asset.
-					if let Some(new_asset) = new_asset {
-						self.0 = self.0.saturating_add(weight);
-						self.1 = Some(new_asset);
-					};
-					return Ok(unused);
-				} else {
-					return Err(XcmError::TooExpensive);
-				};
-			}
-			_ => return Err(XcmError::TooExpensive),
-		}
-	}
-
-	// Refund weight. We will refund in whatever asset is stored in self.
-	fn refund_weight(&mut self, weight: Weight) -> Option<MultiAsset> {
-		if let Some((id, prev_amount, units_per_second)) = self.1.clone() {
-			let weight = weight.min(self.0);
-			self.0 -= weight;
-			let amount = units_per_second * (weight as u128) / (WEIGHT_PER_SECOND as u128);
-			self.1 = Some((
-				id.clone(),
-				prev_amount.saturating_sub(amount),
-				units_per_second,
-			));
-			Some(MultiAsset {
-				fun: Fungibility::Fungible(amount),
-				id: xcmAssetId::Concrete(id.clone()),
-			})
-		} else {
-			None
-		}
-	}
-}
-
-/// Deal with spent fees, deposit them as dictated by R
-impl<
-		AssetType: From<MultiLocation> + Clone,
-		AssetIdInfoGetter: UnitsToWeightRatio<AssetType>,
-		R: TakeRevenue,
-	> Drop for FirstAssetTrader<AssetType, AssetIdInfoGetter, R>
-{
-	fn drop(&mut self) {
-		if let Some((id, amount, _)) = self.1.clone() {
-			R::take_revenue((id, amount).into());
-		}
-	}
-}
-
-/// This struct offers uses RelativeReserveProvider to output relative views of multilocations
-/// However, additionally accepts a MultiLocation that aims at representing the chain part
-/// (parent: 1, Parachain(paraId)) of the absolute representation of our chain.
-/// If a token reserve matches against this absolute view, we return  Some(MultiLocation::here())
-/// This helps users by preventing errors when they try to transfer a token through xtokens
-/// to our chain (either inserting the relative or the absolute value).
-pub struct AbsoluteAndRelativeReserve<AbsoluteMultiLocation>(PhantomData<AbsoluteMultiLocation>);
-impl<AbsoluteMultiLocation> Reserve for AbsoluteAndRelativeReserve<AbsoluteMultiLocation>
-where
-	AbsoluteMultiLocation: Get<MultiLocation>,
-{
-	fn reserve(asset: &MultiAsset) -> Option<MultiLocation> {
-		RelativeReserveProvider::reserve(asset).map(|relative_reserve| {
-			if relative_reserve == AbsoluteMultiLocation::get() {
-				MultiLocation::here()
-			} else {
-				relative_reserve
-			}
-		})
-	}
-}
-
-// Defines the trait to obtain a generic AssetType from a generic AssetId and vice versa
-pub trait AssetTypeGetter<AssetId, AssetType> {
-	// Get asset type from assetId
-	fn get_asset_type(asset_id: AssetId) -> Option<AssetType>;
-
-	// Get assetId from assetType
-	fn get_asset_id(asset_type: AssetType) -> Option<AssetId>;
-}
-
-// Defines the trait to obtain the units per second of a give asset_type for local execution
-// This parameter will be used to charge for fees upon asset_type deposit
-pub trait UnitsToWeightRatio<AssetType> {
-	// Whether payment in a particular asset_type is suppotrted
-	fn payment_is_supported(asset_type: AssetType) -> bool;
-	// Get units per second from asset type
-	fn get_units_per_second(asset_type: AssetType) -> Option<u128>;
-}
-
-// The utility calls that need to be implemented as part of
-// this pallet
-#[derive(Debug, PartialEq, Eq)]
-pub enum UtilityAvailableCalls {
-	AsDerivative(u16, Vec<u8>),
-}
-
-// Trait that the ensures we can encode a call with utility functions.
-// With this trait we ensure that the user cannot control entirely the call
-// to be performed in the destination chain. It only can control the call inside
-// the as_derivative extrinsic, and thus, this call can only be dispatched from the
-// derivative account
-pub trait UtilityEncodeCall {
-	fn encode_call(self, call: UtilityAvailableCalls) -> Vec<u8>;
-}
-
-// Trait to ensure we can retrieve the destination if a given type
-// It must implement UtilityEncodeCall
-// We separate this in two traits to be able to implement UtilityEncodeCall separately
-// for different runtimes of our choice
-pub trait XcmTransact: UtilityEncodeCall {
-	/// Encode call from the relay.
-	fn destination(self) -> MultiLocation;
-}
-
-/// This trait ensure we can convert AccountIds to CurrencyIds
-/// We will require Runtime to have this trait implemented
-pub trait AccountIdToCurrencyId<Account, CurrencyId> {
-	// Get assetId from account
-	fn account_to_currency_id(account: Account) -> Option<CurrencyId>;
-}
-
-/// XCM fee depositor to which we implement the TakeRevenue trait
-/// It receives a fungibles::Mutate implemented argument, a matcher to convert MultiAsset into
-/// AssetId and amount, and the fee receiver account
-pub struct XcmFeesToAccount<Assets, Matcher, AccountId, ReceiverAccount>(
-	PhantomData<(Assets, Matcher, AccountId, ReceiverAccount)>,
-);
-impl<
-		Assets: Mutate<AccountId>,
-		Matcher: MatchesFungibles<Assets::AssetId, Assets::Balance>,
-		AccountId: Clone,
-		ReceiverAccount: Get<AccountId>,
-	> TakeRevenue for XcmFeesToAccount<Assets, Matcher, AccountId, ReceiverAccount>
-{
-	fn take_revenue(revenue: MultiAsset) {
-		match Matcher::matches_fungibles(&revenue) {
-			Ok((asset_id, amount)) => {
-				if !amount.is_zero() {
-					let ok = Assets::mint_into(asset_id, &ReceiverAccount::get(), amount).is_ok();
-					debug_assert!(ok, "`mint_into` cannot generally fail; qed");
-				}
-			}
-			Err(_) => log::debug!(
-				target: "xcm",
-				"take revenue failed matching fungible"
-			),
-		}
-	}
-}
-
-// Struct that converts a given MultiLocation into a 20 bytes account id by hashing
-// with blake2_256 and taking the first 20 bytes
-pub struct Account20Hash<AccountId>(PhantomData<AccountId>);
-impl<AccountId: From<[u8; 20]> + Into<[u8; 20]> + Clone> Convert<MultiLocation, AccountId>
-	for Account20Hash<AccountId>
-{
-	fn convert_ref(location: impl Borrow<MultiLocation>) -> Result<AccountId, ()> {
-		let hash: [u8; 32] = ("multiloc", location.borrow())
-			.borrow()
-			.using_encoded(blake2_256);
-		let mut account_id = [0u8; 20];
-		account_id.copy_from_slice(&hash[0..20]);
-		Ok(account_id.into())
-	}
-
-	fn reverse_ref(_: impl Borrow<AccountId>) -> Result<MultiLocation, ()> {
-		Err(())
-	}
-}
-
-/// Allows execution from `origin` if it is contained in `T` (i.e. `T::Contains(origin)`) taking
-/// payments into account and if it starts with DescendOrigin.
-///
-/// Only allows for `DescendOrigin` + `WithdrawAsset`, + `BuyExecution`
-pub struct AllowDescendOriginFromLocal<T>(PhantomData<T>);
-impl<T: Contains<MultiLocation>> ShouldExecute for AllowDescendOriginFromLocal<T> {
-	fn should_execute<Call>(
-		origin: &MultiLocation,
-		message: &mut Xcm<Call>,
-		max_weight: Weight,
-		_weight_credit: &mut Weight,
-	) -> Result<(), ()> {
-		log::trace!(
-			target: "xcm::barriers",
-			"AllowTopLevelPaidExecutionFromLocal origin:
-			{:?}, message: {:?}, max_weight: {:?}, weight_credit: {:?}",
-			origin, message, max_weight, _weight_credit,
-		);
-		ensure!(T::contains(origin), ());
-		let mut iter = message.0.iter_mut();
-		// Make sure the first instruction is DescendOrigin
-		iter.next()
-			.filter(|instruction| matches!(instruction, DescendOrigin(_)))
-			.ok_or(())?;
-
-		// Then WithdrawAsset
-		iter.next()
-			.filter(|instruction| matches!(instruction, WithdrawAsset(_)))
-			.ok_or(())?;
-
-		// Then BuyExecution
-		let i = iter.next().ok_or(())?;
-		match i {
-			BuyExecution {
-				weight_limit: Limited(ref mut weight),
-				..
-			} if *weight >= max_weight => {
-				*weight = max_weight;
-				Ok(())
-			}
-			BuyExecution {
-				ref mut weight_limit,
-				..
-			} if weight_limit == &Unlimited => {
-				*weight_limit = Limited(max_weight);
-				Ok(())
-			}
-			_ => Err(()),
-		}
-	}
-}
->>>>>>> 24459a96
+pub use ethereum_xcm::*;