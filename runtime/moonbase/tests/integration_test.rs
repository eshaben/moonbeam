// Copyright 2019-2022 PureStake Inc.
// This file is part of Moonbeam.

// Moonbeam is free software: you can redistribute it and/or modify
// it under the terms of the GNU General Public License as published by
// the Free Software Foundation, either version 3 of the License, or
// (at your option) any later version.

// Moonbeam is distributed in the hope that it will be useful,
// but WITHOUT ANY WARRANTY; without even the implied warranty of
// MERCHANTABILITY or FITNESS FOR A PARTICULAR PURPOSE.  See the
// GNU General Public License for more details.

// You should have received a copy of the GNU General Public License
// along with Moonbeam.  If not, see <http://www.gnu.org/licenses/>.

//! Moonbase Runtime Integration Tests

mod common;
use common::*;

use precompile_utils::{Address as EvmAddress, EvmDataWriter, LogsBuilder};

use fp_evm::{Context, ExitSucceed, PrecompileOutput};
use frame_support::{
	assert_noop, assert_ok,
	dispatch::Dispatchable,
	traits::{
		fungible::Inspect, fungibles::Inspect as FungiblesInspect, PalletInfo, StorageInfo,
		StorageInfoTrait,
	},
	weights::{DispatchClass, Weight},
	StorageHasher, Twox128,
};
use moonbase_runtime::{
<<<<<<< HEAD
	currency::UNIT, AccountId, AssetId, AssetManager, AssetRegistrarMetadata, AssetType, Assets,
	Balances, BaseFee, BlockWeights, Call, CrowdloanRewards, Event, LocalAssets, ParachainStaking,
	PolkadotXcm, Precompiles, Runtime, System, XTokens, XcmTransactor,
	FOREIGN_ASSET_PRECOMPILE_ADDRESS_PREFIX, LOCAL_ASSET_PRECOMPILE_ADDRESS_PREFIX,
=======
	currency::UNIT, xcm_config::AssetType, AccountId, AssetId, AssetManager,
	AssetRegistrarMetadata, Assets, Balances, BaseFee, BlockWeights, Call, CrowdloanRewards, Event,
	ParachainStaking, PolkadotXcm, Precompiles, Runtime, System, XTokens, XcmTransactor,
>>>>>>> 1c8aa398
};

use nimbus_primitives::NimbusId;
use pallet_author_mapping_precompiles::Action as AuthorMappingAction;
use pallet_evm::PrecompileSet;
use pallet_evm_precompile_assets_erc20::{
	AccountIdAssetIdConversion, Action as AssetAction, SELECTOR_LOG_APPROVAL, SELECTOR_LOG_TRANSFER,
};
use xtokens_precompiles::Action as XtokensAction;

use pallet_transaction_payment::Multiplier;
use parity_scale_codec::Encode;
use sha3::{Digest, Keccak256};
use sp_core::{crypto::UncheckedFrom, ByteArray, Pair, H160, U256};
use sp_runtime::{
	traits::{Convert, One},
	DispatchError, ModuleError, TokenError,
};
use xcm::latest::prelude::*;

#[test]
fn fast_track_available() {
	assert!(<moonbase_runtime::Runtime as pallet_democracy::Config>::InstantAllowed::get());
}

#[test]
fn verify_pallet_prefixes() {
	fn is_pallet_prefix<P: 'static>(name: &str) {
		// Compares the unhashed pallet prefix in the `StorageInstance` implementation by every
		// storage item in the pallet P. This pallet prefix is used in conjunction with the
		// item name to get the unique storage key: hash(PalletPrefix) + hash(StorageName)
		// https://github.com/paritytech/substrate/blob/master/frame/support/procedural/src/pallet/
		// expand/storage.rs#L389-L401
		assert_eq!(
			<moonbase_runtime::Runtime as frame_system::Config>::PalletInfo::name::<P>(),
			Some(name)
		);
	}
	// TODO: use StorageInfoTrait from https://github.com/paritytech/substrate/pull/9246
	// This is now available with polkadot-v0.9.9 dependencies
	is_pallet_prefix::<moonbase_runtime::System>("System");
	is_pallet_prefix::<moonbase_runtime::Utility>("Utility");
	is_pallet_prefix::<moonbase_runtime::RandomnessCollectiveFlip>("RandomnessCollectiveFlip");
	is_pallet_prefix::<moonbase_runtime::ParachainSystem>("ParachainSystem");
	is_pallet_prefix::<moonbase_runtime::TransactionPayment>("TransactionPayment");
	is_pallet_prefix::<moonbase_runtime::ParachainInfo>("ParachainInfo");
	is_pallet_prefix::<moonbase_runtime::EthereumChainId>("EthereumChainId");
	is_pallet_prefix::<moonbase_runtime::EVM>("EVM");
	is_pallet_prefix::<moonbase_runtime::Ethereum>("Ethereum");
	is_pallet_prefix::<moonbase_runtime::ParachainStaking>("ParachainStaking");
	is_pallet_prefix::<moonbase_runtime::Scheduler>("Scheduler");
	is_pallet_prefix::<moonbase_runtime::Democracy>("Democracy");
	is_pallet_prefix::<moonbase_runtime::CouncilCollective>("CouncilCollective");
	is_pallet_prefix::<moonbase_runtime::TechCommitteeCollective>("TechCommitteeCollective");
	is_pallet_prefix::<moonbase_runtime::Treasury>("Treasury");
	is_pallet_prefix::<moonbase_runtime::AuthorInherent>("AuthorInherent");
	is_pallet_prefix::<moonbase_runtime::AuthorFilter>("AuthorFilter");
	is_pallet_prefix::<moonbase_runtime::CrowdloanRewards>("CrowdloanRewards");
	is_pallet_prefix::<moonbase_runtime::AuthorMapping>("AuthorMapping");
	is_pallet_prefix::<moonbase_runtime::MaintenanceMode>("MaintenanceMode");
	let prefix = |pallet_name, storage_name| {
		let mut res = [0u8; 32];
		res[0..16].copy_from_slice(&Twox128::hash(pallet_name));
		res[16..32].copy_from_slice(&Twox128::hash(storage_name));
		res.to_vec()
	};
	assert_eq!(
		<moonbase_runtime::Timestamp as StorageInfoTrait>::storage_info(),
		vec![
			StorageInfo {
				pallet_name: b"Timestamp".to_vec(),
				storage_name: b"Now".to_vec(),
				prefix: prefix(b"Timestamp", b"Now"),
				max_values: Some(1),
				max_size: Some(8),
			},
			StorageInfo {
				pallet_name: b"Timestamp".to_vec(),
				storage_name: b"DidUpdate".to_vec(),
				prefix: prefix(b"Timestamp", b"DidUpdate"),
				max_values: Some(1),
				max_size: Some(1),
			}
		]
	);
	assert_eq!(
		<moonbase_runtime::Balances as StorageInfoTrait>::storage_info(),
		vec![
			StorageInfo {
				pallet_name: b"Balances".to_vec(),
				storage_name: b"TotalIssuance".to_vec(),
				prefix: prefix(b"Balances", b"TotalIssuance"),
				max_values: Some(1),
				max_size: Some(16),
			},
			StorageInfo {
				pallet_name: b"Balances".to_vec(),
				storage_name: b"Account".to_vec(),
				prefix: prefix(b"Balances", b"Account"),
				max_values: Some(300_000),
				max_size: Some(100),
			},
			StorageInfo {
				pallet_name: b"Balances".to_vec(),
				storage_name: b"Locks".to_vec(),
				prefix: prefix(b"Balances", b"Locks"),
				max_values: Some(300_000),
				max_size: Some(1287),
			},
			StorageInfo {
				pallet_name: b"Balances".to_vec(),
				storage_name: b"Reserves".to_vec(),
				prefix: prefix(b"Balances", b"Reserves"),
				max_values: None,
				max_size: Some(1037),
			},
			StorageInfo {
				pallet_name: b"Balances".to_vec(),
				storage_name: b"StorageVersion".to_vec(),
				prefix: prefix(b"Balances", b"StorageVersion"),
				max_values: Some(1),
				max_size: Some(1),
			}
		]
	);
	assert_eq!(
		<moonbase_runtime::Sudo as StorageInfoTrait>::storage_info(),
		vec![StorageInfo {
			pallet_name: b"Sudo".to_vec(),
			storage_name: b"Key".to_vec(),
			prefix: prefix(b"Sudo", b"Key"),
			max_values: Some(1),
			max_size: Some(20),
		}]
	);
	assert_eq!(
		<moonbase_runtime::Proxy as StorageInfoTrait>::storage_info(),
		vec![
			StorageInfo {
				pallet_name: b"Proxy".to_vec(),
				storage_name: b"Proxies".to_vec(),
				prefix: prefix(b"Proxy", b"Proxies"),
				max_values: None,
				max_size: Some(845),
			},
			StorageInfo {
				pallet_name: b"Proxy".to_vec(),
				storage_name: b"Announcements".to_vec(),
				prefix: prefix(b"Proxy", b"Announcements"),
				max_values: None,
				max_size: Some(1837),
			}
		]
	);
	assert_eq!(
		<moonbase_runtime::MaintenanceMode as StorageInfoTrait>::storage_info(),
		vec![StorageInfo {
			pallet_name: b"MaintenanceMode".to_vec(),
			storage_name: b"MaintenanceMode".to_vec(),
			prefix: prefix(b"MaintenanceMode", b"MaintenanceMode"),
			max_values: Some(1),
			max_size: None,
		},]
	);
}

#[test]
fn test_collectives_storage_item_prefixes() {
	for StorageInfo { pallet_name, .. } in
		<moonbase_runtime::CouncilCollective as StorageInfoTrait>::storage_info()
	{
		assert_eq!(pallet_name, b"CouncilCollective".to_vec());
	}

	for StorageInfo { pallet_name, .. } in
		<moonbase_runtime::TechCommitteeCollective as StorageInfoTrait>::storage_info()
	{
		assert_eq!(pallet_name, b"TechCommitteeCollective".to_vec());
	}
}

#[test]
fn verify_pallet_indices() {
	fn is_pallet_index<P: 'static>(index: usize) {
		assert_eq!(
			<moonbase_runtime::Runtime as frame_system::Config>::PalletInfo::index::<P>(),
			Some(index)
		);
	}
	is_pallet_index::<moonbase_runtime::System>(0);
	is_pallet_index::<moonbase_runtime::Utility>(1);
	is_pallet_index::<moonbase_runtime::Timestamp>(2);
	is_pallet_index::<moonbase_runtime::Balances>(3);
	is_pallet_index::<moonbase_runtime::Sudo>(4);
	is_pallet_index::<moonbase_runtime::RandomnessCollectiveFlip>(5);
	is_pallet_index::<moonbase_runtime::ParachainSystem>(6);
	is_pallet_index::<moonbase_runtime::TransactionPayment>(7);
	is_pallet_index::<moonbase_runtime::ParachainInfo>(8);
	is_pallet_index::<moonbase_runtime::EthereumChainId>(9);
	is_pallet_index::<moonbase_runtime::EVM>(10);
	is_pallet_index::<moonbase_runtime::Ethereum>(11);
	is_pallet_index::<moonbase_runtime::ParachainStaking>(12);
	is_pallet_index::<moonbase_runtime::Scheduler>(13);
	is_pallet_index::<moonbase_runtime::Democracy>(14);
	is_pallet_index::<moonbase_runtime::CouncilCollective>(15);
	is_pallet_index::<moonbase_runtime::TechCommitteeCollective>(16);
	is_pallet_index::<moonbase_runtime::Treasury>(17);
	is_pallet_index::<moonbase_runtime::AuthorInherent>(18);
	is_pallet_index::<moonbase_runtime::AuthorFilter>(19);
	is_pallet_index::<moonbase_runtime::CrowdloanRewards>(20);
	is_pallet_index::<moonbase_runtime::AuthorMapping>(21);
	is_pallet_index::<moonbase_runtime::Proxy>(22);
	is_pallet_index::<moonbase_runtime::MaintenanceMode>(23);
}

#[test]
fn verify_proxy_type_indices() {
	assert_eq!(moonbase_runtime::ProxyType::Any as u8, 0);
	assert_eq!(moonbase_runtime::ProxyType::NonTransfer as u8, 1);
	assert_eq!(moonbase_runtime::ProxyType::Governance as u8, 2);
	assert_eq!(moonbase_runtime::ProxyType::Staking as u8, 3);
	assert_eq!(moonbase_runtime::ProxyType::CancelProxy as u8, 4);
	assert_eq!(moonbase_runtime::ProxyType::Balances as u8, 5);
	assert_eq!(moonbase_runtime::ProxyType::AuthorMapping as u8, 6);
}

#[test]
fn join_collator_candidates() {
	ExtBuilder::default()
		.with_balances(vec![
			(AccountId::from(ALICE), 2_000 * UNIT),
			(AccountId::from(BOB), 2_000 * UNIT),
			(AccountId::from(CHARLIE), 1_100 * UNIT),
			(AccountId::from(DAVE), 1_000 * UNIT),
		])
		.with_collators(vec![
			(AccountId::from(ALICE), 1_000 * UNIT),
			(AccountId::from(BOB), 1_000 * UNIT),
		])
		.with_delegations(vec![
			(AccountId::from(CHARLIE), AccountId::from(ALICE), 50 * UNIT),
			(AccountId::from(CHARLIE), AccountId::from(BOB), 50 * UNIT),
		])
		.build()
		.execute_with(|| {
			assert_noop!(
				ParachainStaking::join_candidates(
					origin_of(AccountId::from(ALICE)),
					1_000 * UNIT,
					2u32
				),
				parachain_staking::Error::<Runtime>::CandidateExists
			);
			assert_noop!(
				ParachainStaking::join_candidates(
					origin_of(AccountId::from(CHARLIE)),
					1_000 * UNIT,
					2u32
				),
				parachain_staking::Error::<Runtime>::DelegatorExists
			);
			assert!(System::events().is_empty());
			assert_ok!(ParachainStaking::join_candidates(
				origin_of(AccountId::from(DAVE)),
				1_000 * UNIT,
				2u32
			));
			assert_eq!(
				last_event(),
				Event::ParachainStaking(parachain_staking::Event::JoinedCollatorCandidates {
					account: AccountId::from(DAVE),
					amount_locked: 1_000 * UNIT,
					new_total_amt_locked: 3_100 * UNIT
				})
			);
			let candidates = ParachainStaking::candidate_pool();
			assert_eq!(candidates.0[0].owner, AccountId::from(ALICE));
			assert_eq!(candidates.0[0].amount, 1_050 * UNIT);
			assert_eq!(candidates.0[1].owner, AccountId::from(BOB));
			assert_eq!(candidates.0[1].amount, 1_050 * UNIT);
			assert_eq!(candidates.0[2].owner, AccountId::from(DAVE));
			assert_eq!(candidates.0[2].amount, 1_000 * UNIT);
		});
}

#[test]
fn transfer_through_evm_to_stake() {
	ExtBuilder::default()
		.with_balances(vec![(AccountId::from(ALICE), 2_000 * UNIT)])
		.build()
		.execute_with(|| {
			// Charlie has no balance => fails to stake
			assert_noop!(
				ParachainStaking::join_candidates(
					origin_of(AccountId::from(CHARLIE)),
					1_000 * UNIT,
					0u32
				),
				DispatchError::Module(ModuleError {
					index: 3,
					error: 2,
					message: Some("InsufficientBalance")
				})
			);

			// Alice transfer from free balance 2000 UNIT to Bob
			assert_ok!(Balances::transfer(
				origin_of(AccountId::from(ALICE)),
				AccountId::from(BOB),
				2_000 * UNIT,
			));
			assert_eq!(Balances::free_balance(AccountId::from(BOB)), 2_000 * UNIT);

			let gas_limit = 100000u64;
			let gas_price: U256 = 1_000_000_000.into();
			// Bob transfers 1000 UNIT to Charlie via EVM
			assert_ok!(Call::EVM(pallet_evm::Call::<Runtime>::call {
				source: H160::from(BOB),
				target: H160::from(CHARLIE),
				input: Vec::new(),
				value: (1_000 * UNIT).into(),
				gas_limit,
				max_fee_per_gas: gas_price,
				max_priority_fee_per_gas: None,
				nonce: None,
				access_list: Vec::new(),
			})
			.dispatch(<Runtime as frame_system::Config>::Origin::root()));
			assert_eq!(
				Balances::free_balance(AccountId::from(CHARLIE)),
				1_000 * UNIT,
			);

			// Charlie can stake now
			assert_ok!(ParachainStaking::join_candidates(
				origin_of(AccountId::from(CHARLIE)),
				1_000 * UNIT,
				0u32,
			),);
			let candidates = ParachainStaking::candidate_pool();
			assert_eq!(candidates.0[0].owner, AccountId::from(CHARLIE));
			assert_eq!(candidates.0[0].amount, 1_000 * UNIT);
		});
}

#[test]
fn reward_block_authors() {
	ExtBuilder::default()
		.with_balances(vec![
			// Alice gets 100 extra tokens for her mapping deposit
			(AccountId::from(ALICE), 2_100 * UNIT),
			(AccountId::from(BOB), 1_000 * UNIT),
		])
		.with_collators(vec![(AccountId::from(ALICE), 1_000 * UNIT)])
		.with_delegations(vec![(
			AccountId::from(BOB),
			AccountId::from(ALICE),
			500 * UNIT,
		)])
		.with_mappings(vec![(
			NimbusId::from_slice(&ALICE_NIMBUS).unwrap(),
			AccountId::from(ALICE),
		)])
		.build()
		.execute_with(|| {
			set_parachain_inherent_data();
			for x in 2..1199 {
				run_to_block(x, Some(NimbusId::from_slice(&ALICE_NIMBUS).unwrap()));
			}
			// no rewards doled out yet
			assert_eq!(Balances::free_balance(AccountId::from(ALICE)), 1_000 * UNIT,);
			assert_eq!(Balances::free_balance(AccountId::from(BOB)), 500 * UNIT,);
			run_to_block(1200, Some(NimbusId::from_slice(&ALICE_NIMBUS).unwrap()));
			// rewards minted and distributed
			assert_eq!(
				Balances::free_balance(AccountId::from(ALICE)),
				1113666666584000000000,
			);
			assert_eq!(
				Balances::free_balance(AccountId::from(BOB)),
				541333333292000000000,
			);
		});
}

#[test]
fn reward_block_authors_with_parachain_bond_reserved() {
	ExtBuilder::default()
		.with_balances(vec![
			// Alice gets 100 extra tokens for her mapping deposit
			(AccountId::from(ALICE), 2_100 * UNIT),
			(AccountId::from(BOB), 1_000 * UNIT),
			(AccountId::from(CHARLIE), UNIT),
		])
		.with_collators(vec![(AccountId::from(ALICE), 1_000 * UNIT)])
		.with_delegations(vec![(
			AccountId::from(BOB),
			AccountId::from(ALICE),
			500 * UNIT,
		)])
		.with_mappings(vec![(
			NimbusId::from_slice(&ALICE_NIMBUS).unwrap(),
			AccountId::from(ALICE),
		)])
		.build()
		.execute_with(|| {
			set_parachain_inherent_data();
			assert_ok!(ParachainStaking::set_parachain_bond_account(
				root_origin(),
				AccountId::from(CHARLIE),
			),);
			for x in 2..1199 {
				run_to_block(x, Some(NimbusId::from_slice(&ALICE_NIMBUS).unwrap()));
			}
			// no rewards doled out yet
			assert_eq!(Balances::free_balance(AccountId::from(ALICE)), 1_000 * UNIT,);
			assert_eq!(Balances::free_balance(AccountId::from(BOB)), 500 * UNIT,);
			assert_eq!(Balances::free_balance(AccountId::from(CHARLIE)), UNIT,);
			run_to_block(1200, Some(NimbusId::from_slice(&ALICE_NIMBUS).unwrap()));
			// rewards minted and distributed
			assert_eq!(
				Balances::free_balance(AccountId::from(ALICE)),
				1082693333281650000000,
			);
			assert_eq!(
				Balances::free_balance(AccountId::from(BOB)),
				525841666640825000000,
			);
			// 30% reserved for parachain bond
			assert_eq!(
				Balances::free_balance(AccountId::from(CHARLIE)),
				47515000000000000000,
			);
		});
}

#[test]
fn initialize_crowdloan_addresses_with_batch_and_pay() {
	ExtBuilder::default()
		.with_balances(vec![
			(AccountId::from(ALICE), 2_000 * UNIT),
			(AccountId::from(BOB), 1_000 * UNIT),
		])
		.with_collators(vec![(AccountId::from(ALICE), 1_000 * UNIT)])
		.with_mappings(vec![(
			NimbusId::from_slice(&ALICE_NIMBUS).unwrap(),
			AccountId::from(ALICE),
		)])
		.with_crowdloan_fund(3_000_000 * UNIT)
		.build()
		.execute_with(|| {
			// set parachain inherent data
			set_parachain_inherent_data();
			let init_block = CrowdloanRewards::init_vesting_block();
			// This matches the previous vesting
			let end_block = init_block + 4 * WEEKS;
			// Batch calls always succeed. We just need to check the inner event
			assert_ok!(Call::Utility(pallet_utility::Call::<Runtime>::batch_all {
				calls: vec![
					Call::CrowdloanRewards(
						pallet_crowdloan_rewards::Call::<Runtime>::initialize_reward_vec {
							rewards: vec![(
								[4u8; 32].into(),
								Some(AccountId::from(CHARLIE)),
								1_500_000 * UNIT
							)]
						}
					),
					Call::CrowdloanRewards(
						pallet_crowdloan_rewards::Call::<Runtime>::initialize_reward_vec {
							rewards: vec![(
								[5u8; 32].into(),
								Some(AccountId::from(DAVE)),
								1_500_000 * UNIT
							)]
						}
					),
					Call::CrowdloanRewards(
						pallet_crowdloan_rewards::Call::<Runtime>::complete_initialization {
							lease_ending_block: end_block
						}
					)
				]
			})
			.dispatch(root_origin()));
			// 30 percent initial payout
			assert_eq!(Balances::balance(&AccountId::from(CHARLIE)), 450_000 * UNIT);
			// 30 percent initial payout
			assert_eq!(Balances::balance(&AccountId::from(DAVE)), 450_000 * UNIT);
			let expected = Event::Utility(pallet_utility::Event::BatchCompleted);
			assert_eq!(last_event(), expected);
			// This one should fail, as we already filled our data
			assert_ok!(Call::Utility(pallet_utility::Call::<Runtime>::batch {
				calls: vec![Call::CrowdloanRewards(pallet_crowdloan_rewards::Call::<
					Runtime,
				>::initialize_reward_vec {
					rewards: vec![([4u8; 32].into(), Some(AccountId::from(ALICE)), 432000)]
				})]
			})
			.dispatch(root_origin()));
			let expected_fail = Event::Utility(pallet_utility::Event::BatchInterrupted {
				index: 0,
				error: DispatchError::Module(ModuleError {
					index: 20,
					error: 8,
					message: None,
				}),
			});
			assert_eq!(last_event(), expected_fail);
			// Claim 1 block.
			assert_ok!(CrowdloanRewards::claim(origin_of(AccountId::from(CHARLIE))));
			assert_ok!(CrowdloanRewards::claim(origin_of(AccountId::from(DAVE))));

			let vesting_period = 4 * WEEKS as u128;
			let per_block = (1_050_000 * UNIT) / vesting_period;

			assert_eq!(
				CrowdloanRewards::accounts_payable(&AccountId::from(CHARLIE))
					.unwrap()
					.claimed_reward,
				(450_000 * UNIT) + per_block
			);
			assert_eq!(
				CrowdloanRewards::accounts_payable(&AccountId::from(DAVE))
					.unwrap()
					.claimed_reward,
				(450_000 * UNIT) + per_block
			);
			// The total claimed reward should be equal to the account balance at this point.
			assert_eq!(
				Balances::balance(&AccountId::from(CHARLIE)),
				(450_000 * UNIT) + per_block
			);
			assert_eq!(
				Balances::balance(&AccountId::from(DAVE)),
				(450_000 * UNIT) + per_block
			);
			assert_noop!(
				CrowdloanRewards::claim(origin_of(AccountId::from(ALICE))),
				pallet_crowdloan_rewards::Error::<Runtime>::NoAssociatedClaim
			);
		});
}

#[test]
fn initialize_crowdloan_address_and_change_with_relay_key_sig() {
	ExtBuilder::default()
		.with_balances(vec![
			(AccountId::from(ALICE), 2_000 * UNIT),
			(AccountId::from(BOB), 1_000 * UNIT),
		])
		.with_collators(vec![(AccountId::from(ALICE), 1_000 * UNIT)])
		.with_mappings(vec![(
			NimbusId::from_slice(&ALICE_NIMBUS).unwrap(),
			AccountId::from(ALICE),
		)])
		.with_crowdloan_fund(3_000_000 * UNIT)
		.build()
		.execute_with(|| {
			// set parachain inherent data
			set_parachain_inherent_data();
			let init_block = CrowdloanRewards::init_vesting_block();
			// This matches the previous vesting
			let end_block = init_block + 4 * WEEKS;

			let (pair1, _) = sp_core::sr25519::Pair::generate();
			let (pair2, _) = sp_core::sr25519::Pair::generate();

			let public1 = pair1.public();
			let public2 = pair2.public();

			// signature:
			// WRAP_BYTES|| NetworkIdentifier|| new_account || previous_account || WRAP_BYTES
			let mut message = pallet_crowdloan_rewards::WRAPPED_BYTES_PREFIX.to_vec();
			message.append(&mut b"moonbase-".to_vec());
			message.append(&mut AccountId::from(DAVE).encode());
			message.append(&mut AccountId::from(CHARLIE).encode());
			message.append(&mut pallet_crowdloan_rewards::WRAPPED_BYTES_POSTFIX.to_vec());

			let signature1 = pair1.sign(&message);
			let signature2 = pair2.sign(&message);

			// Batch calls always succeed. We just need to check the inner event
			assert_ok!(
				// two relay accounts pointing at the same reward account
				Call::Utility(pallet_utility::Call::<Runtime>::batch_all {
					calls: vec![
						Call::CrowdloanRewards(
							pallet_crowdloan_rewards::Call::<Runtime>::initialize_reward_vec {
								rewards: vec![(
									public1.into(),
									Some(AccountId::from(CHARLIE)),
									1_500_000 * UNIT
								)]
							}
						),
						Call::CrowdloanRewards(
							pallet_crowdloan_rewards::Call::<Runtime>::initialize_reward_vec {
								rewards: vec![(
									public2.into(),
									Some(AccountId::from(CHARLIE)),
									1_500_000 * UNIT
								)]
							}
						),
						Call::CrowdloanRewards(
							pallet_crowdloan_rewards::Call::<Runtime>::complete_initialization {
								lease_ending_block: end_block
							}
						)
					]
				})
				.dispatch(root_origin())
			);
			// 30 percent initial payout
			assert_eq!(Balances::balance(&AccountId::from(CHARLIE)), 900_000 * UNIT);

			// this should fail, as we are only providing one signature
			assert_noop!(
				CrowdloanRewards::change_association_with_relay_keys(
					origin_of(AccountId::from(CHARLIE)),
					AccountId::from(DAVE),
					AccountId::from(CHARLIE),
					vec![(public1.into(), signature1.clone().into())]
				),
				pallet_crowdloan_rewards::Error::<Runtime>::InsufficientNumberOfValidProofs
			);

			// this should be valid
			assert_ok!(CrowdloanRewards::change_association_with_relay_keys(
				origin_of(AccountId::from(CHARLIE)),
				AccountId::from(DAVE),
				AccountId::from(CHARLIE),
				vec![
					(public1.into(), signature1.into()),
					(public2.into(), signature2.into())
				]
			));

			assert_eq!(
				CrowdloanRewards::accounts_payable(&AccountId::from(DAVE))
					.unwrap()
					.claimed_reward,
				(900_000 * UNIT)
			);
		});
}

#[test]
fn claim_via_precompile() {
	ExtBuilder::default()
		.with_balances(vec![
			(AccountId::from(ALICE), 2_000 * UNIT),
			(AccountId::from(BOB), 1_000 * UNIT),
		])
		.with_collators(vec![(AccountId::from(ALICE), 1_000 * UNIT)])
		.with_mappings(vec![(
			NimbusId::from_slice(&ALICE_NIMBUS).unwrap(),
			AccountId::from(ALICE),
		)])
		.with_crowdloan_fund(3_000_000 * UNIT)
		.build()
		.execute_with(|| {
			// set parachain inherent data
			set_parachain_inherent_data();
			let init_block = CrowdloanRewards::init_vesting_block();
			// This matches the previous vesting
			let end_block = init_block + 4 * WEEKS;
			// Batch calls always succeed. We just need to check the inner event
			assert_ok!(Call::Utility(pallet_utility::Call::<Runtime>::batch_all {
				calls: vec![
					Call::CrowdloanRewards(
						pallet_crowdloan_rewards::Call::<Runtime>::initialize_reward_vec {
							rewards: vec![(
								[4u8; 32].into(),
								Some(AccountId::from(CHARLIE)),
								1_500_000 * UNIT
							)]
						}
					),
					Call::CrowdloanRewards(
						pallet_crowdloan_rewards::Call::<Runtime>::initialize_reward_vec {
							rewards: vec![(
								[5u8; 32].into(),
								Some(AccountId::from(DAVE)),
								1_500_000 * UNIT
							)]
						}
					),
					Call::CrowdloanRewards(
						pallet_crowdloan_rewards::Call::<Runtime>::complete_initialization {
							lease_ending_block: end_block
						}
					)
				]
			})
			.dispatch(root_origin()));

			// 30 percent initial payout
			assert_eq!(Balances::balance(&AccountId::from(CHARLIE)), 450_000 * UNIT);
			// 30 percent initial payout
			assert_eq!(Balances::balance(&AccountId::from(DAVE)), 450_000 * UNIT);

			let crowdloan_precompile_address = H160::from_low_u64_be(2049);

			// Alice uses the crowdloan precompile to claim through the EVM
			let gas_limit = 100000u64;
			let gas_price: U256 = 1_000_000_000u64.into();

			// Construct the call data (selector, amount)
			let mut call_data = Vec::<u8>::from([0u8; 4]);
			call_data[0..4].copy_from_slice(&Keccak256::digest(b"claim()")[0..4]);

			assert_ok!(Call::EVM(pallet_evm::Call::<Runtime>::call {
				source: H160::from(CHARLIE),
				target: crowdloan_precompile_address,
				input: call_data,
				value: U256::zero(), // No value sent in EVM
				gas_limit,
				max_fee_per_gas: gas_price,
				max_priority_fee_per_gas: None,
				nonce: None, // Use the next nonce
				access_list: Vec::new(),
			})
			.dispatch(<Runtime as frame_system::Config>::Origin::root()));

			let vesting_period = 4 * WEEKS as u128;
			let per_block = (1_050_000 * UNIT) / vesting_period;

			assert_eq!(
				CrowdloanRewards::accounts_payable(&AccountId::from(CHARLIE))
					.unwrap()
					.claimed_reward,
				(450_000 * UNIT) + per_block
			);
		})
}

#[test]
fn is_contributor_via_precompile() {
	ExtBuilder::default()
		.with_balances(vec![
			(AccountId::from(ALICE), 2_000 * UNIT),
			(AccountId::from(BOB), 1_000 * UNIT),
		])
		.with_collators(vec![(AccountId::from(ALICE), 1_000 * UNIT)])
		.with_mappings(vec![(
			NimbusId::from_slice(&ALICE_NIMBUS).unwrap(),
			AccountId::from(ALICE),
		)])
		.with_crowdloan_fund(3_000_000 * UNIT)
		.build()
		.execute_with(|| {
			// set parachain inherent data
			set_parachain_inherent_data();
			let init_block = CrowdloanRewards::init_vesting_block();
			// This matches the previous vesting
			let end_block = init_block + 4 * WEEKS;
			// Batch calls always succeed. We just need to check the inner event
			assert_ok!(Call::Utility(pallet_utility::Call::<Runtime>::batch_all {
				calls: vec![
					Call::CrowdloanRewards(
						pallet_crowdloan_rewards::Call::<Runtime>::initialize_reward_vec {
							rewards: vec![(
								[4u8; 32].into(),
								Some(AccountId::from(CHARLIE)),
								1_500_000 * UNIT
							)]
						}
					),
					Call::CrowdloanRewards(
						pallet_crowdloan_rewards::Call::<Runtime>::initialize_reward_vec {
							rewards: vec![(
								[5u8; 32].into(),
								Some(AccountId::from(DAVE)),
								1_500_000 * UNIT
							)]
						}
					),
					Call::CrowdloanRewards(
						pallet_crowdloan_rewards::Call::<Runtime>::complete_initialization {
							lease_ending_block: end_block
						}
					)
				]
			})
			.dispatch(root_origin()));

			let crowdloan_precompile_address = H160::from_low_u64_be(2049);

			// Construct the input data to check if Bob is a contributor
			let mut bob_input_data = Vec::<u8>::from([0u8; 36]);
			bob_input_data[0..4]
				.copy_from_slice(&Keccak256::digest(b"is_contributor(address)")[0..4]);
			bob_input_data[16..36].copy_from_slice(&BOB);

			// Expected result is an EVM boolean false which is 256 bits long.
			let mut expected_bytes = Vec::from([0u8; 32]);
			expected_bytes[31] = 0;
			let expected_false_result = Some(Ok(PrecompileOutput {
				exit_status: ExitSucceed::Returned,
				output: expected_bytes,
				cost: 1000,
				logs: Default::default(),
			}));

			// Assert precompile reports Bob is not a contributor
			assert_eq!(
				Precompiles::new().execute(
					crowdloan_precompile_address,
					&bob_input_data,
					None, // target_gas is not necessary right now because consumed none now
					&evm_test_context(),
					false
				),
				expected_false_result
			);

			// Construct the input data to check if Charlie is a contributor
			let mut charlie_input_data = Vec::<u8>::from([0u8; 36]);
			charlie_input_data[0..4]
				.copy_from_slice(&Keccak256::digest(b"is_contributor(address)")[0..4]);
			charlie_input_data[16..36].copy_from_slice(&CHARLIE);

			// Expected result is an EVM boolean true which is 256 bits long.
			let mut expected_bytes = Vec::from([0u8; 32]);
			expected_bytes[31] = 1;
			let expected_true_result = Some(Ok(PrecompileOutput {
				exit_status: ExitSucceed::Returned,
				output: expected_bytes,
				cost: 1000,
				logs: Default::default(),
			}));

			// Assert precompile reports Bob is a nominator
			assert_eq!(
				Precompiles::new().execute(
					crowdloan_precompile_address,
					&charlie_input_data,
					None, // target_gas is not necessary right now because consumed none now
					&evm_test_context(),
					false,
				),
				expected_true_result
			);
		})
}

#[test]
fn reward_info_via_precompile() {
	ExtBuilder::default()
		.with_balances(vec![
			(AccountId::from(ALICE), 2_000 * UNIT),
			(AccountId::from(BOB), 1_000 * UNIT),
		])
		.with_collators(vec![(AccountId::from(ALICE), 1_000 * UNIT)])
		.with_mappings(vec![(
			NimbusId::from_slice(&ALICE_NIMBUS).unwrap(),
			AccountId::from(ALICE),
		)])
		.with_crowdloan_fund(3_000_000 * UNIT)
		.build()
		.execute_with(|| {
			// set parachain inherent data
			set_parachain_inherent_data();
			let init_block = CrowdloanRewards::init_vesting_block();
			// This matches the previous vesting
			let end_block = init_block + 4 * WEEKS;
			// Batch calls always succeed. We just need to check the inner event
			assert_ok!(Call::Utility(pallet_utility::Call::<Runtime>::batch_all {
				calls: vec![
					Call::CrowdloanRewards(
						pallet_crowdloan_rewards::Call::<Runtime>::initialize_reward_vec {
							rewards: vec![(
								[4u8; 32].into(),
								Some(AccountId::from(CHARLIE)),
								1_500_000 * UNIT
							)]
						}
					),
					Call::CrowdloanRewards(
						pallet_crowdloan_rewards::Call::<Runtime>::initialize_reward_vec {
							rewards: vec![(
								[5u8; 32].into(),
								Some(AccountId::from(DAVE)),
								1_500_000 * UNIT
							)]
						}
					),
					Call::CrowdloanRewards(
						pallet_crowdloan_rewards::Call::<Runtime>::complete_initialization {
							lease_ending_block: end_block
						}
					)
				]
			})
			.dispatch(root_origin()));

			let crowdloan_precompile_address = H160::from_low_u64_be(2049);

			// Construct the input data to check if Bob is a contributor
			let mut charlie_input_data = Vec::<u8>::from([0u8; 36]);
			charlie_input_data[0..4]
				.copy_from_slice(&Keccak256::digest(b"reward_info(address)")[0..4]);
			charlie_input_data[16..36].copy_from_slice(&CHARLIE);

			let expected_total: U256 = (1_500_000 * UNIT).into();
			let expected_claimed: U256 = (450_000 * UNIT).into();

			// Expected result is two EVM u256 false which are 256 bits long.
			let mut expected_bytes = Vec::from([0u8; 64]);
			expected_total.to_big_endian(&mut expected_bytes[0..32]);
			expected_claimed.to_big_endian(&mut expected_bytes[32..64]);
			let expected_result = Some(Ok(PrecompileOutput {
				exit_status: ExitSucceed::Returned,
				output: expected_bytes,
				cost: 1000,
				logs: Default::default(),
			}));

			// Assert precompile reports Bob is not a contributor
			assert_eq!(
				Precompiles::new().execute(
					crowdloan_precompile_address,
					&charlie_input_data,
					None, // target_gas is not necessary right now because consumed none now
					&evm_test_context(),
					false,
				),
				expected_result
			);
		})
}

#[test]
fn update_reward_address_via_precompile() {
	ExtBuilder::default()
		.with_balances(vec![
			(AccountId::from(ALICE), 2_000 * UNIT),
			(AccountId::from(BOB), 1_000 * UNIT),
		])
		.with_collators(vec![(AccountId::from(ALICE), 1_000 * UNIT)])
		.with_mappings(vec![(
			NimbusId::from_slice(&ALICE_NIMBUS).unwrap(),
			AccountId::from(ALICE),
		)])
		.with_crowdloan_fund(3_000_000 * UNIT)
		.build()
		.execute_with(|| {
			// set parachain inherent data
			set_parachain_inherent_data();
			let init_block = CrowdloanRewards::init_vesting_block();
			// This matches the previous vesting
			let end_block = init_block + 4 * WEEKS;
			// Batch calls always succeed. We just need to check the inner event
			assert_ok!(Call::Utility(pallet_utility::Call::<Runtime>::batch_all {
				calls: vec![
					Call::CrowdloanRewards(
						pallet_crowdloan_rewards::Call::<Runtime>::initialize_reward_vec {
							rewards: vec![(
								[4u8; 32].into(),
								Some(AccountId::from(CHARLIE)),
								1_500_000 * UNIT
							)]
						}
					),
					Call::CrowdloanRewards(
						pallet_crowdloan_rewards::Call::<Runtime>::initialize_reward_vec {
							rewards: vec![(
								[5u8; 32].into(),
								Some(AccountId::from(DAVE)),
								1_500_000 * UNIT
							)]
						}
					),
					Call::CrowdloanRewards(
						pallet_crowdloan_rewards::Call::<Runtime>::complete_initialization {
							lease_ending_block: end_block
						}
					)
				]
			})
			.dispatch(root_origin()));

			let crowdloan_precompile_address = H160::from_low_u64_be(2049);

			// Charlie uses the crowdloan precompile to update address through the EVM
			let gas_limit = 100000u64;
			let gas_price: U256 = 1_000_000_000u64.into();

			// Construct the input data to check if Bob is a contributor
			let mut call_data = Vec::<u8>::from([0u8; 36]);
			call_data[0..4]
				.copy_from_slice(&Keccak256::digest(b"update_reward_address(address)")[0..4]);
			call_data[16..36].copy_from_slice(&ALICE);

			assert_ok!(Call::EVM(pallet_evm::Call::<Runtime>::call {
				source: H160::from(CHARLIE),
				target: crowdloan_precompile_address,
				input: call_data,
				value: U256::zero(), // No value sent in EVM
				gas_limit,
				max_fee_per_gas: gas_price,
				max_priority_fee_per_gas: None,
				nonce: None, // Use the next nonce
				access_list: Vec::new(),
			})
			.dispatch(<Runtime as frame_system::Config>::Origin::root()));

			assert!(CrowdloanRewards::accounts_payable(&AccountId::from(CHARLIE)).is_none());
			assert_eq!(
				CrowdloanRewards::accounts_payable(&AccountId::from(ALICE))
					.unwrap()
					.claimed_reward,
				(450_000 * UNIT)
			);
		})
}

#[test]
fn asset_can_be_registered() {
	ExtBuilder::default().build().execute_with(|| {
		let source_location = AssetType::Xcm(MultiLocation::parent());
		let source_id: moonbase_runtime::AssetId = source_location.clone().into();
		let asset_metadata = moonbase_runtime::AssetRegistrarMetadata {
			name: b"RelayToken".to_vec(),
			symbol: b"Relay".to_vec(),
			decimals: 12,
			is_frozen: false,
		};
		assert_ok!(AssetManager::register_foreign_asset(
			moonbase_runtime::Origin::root(),
			source_location,
			asset_metadata,
			1u128,
			true,
		));
		assert!(AssetManager::asset_id_type(source_id).is_some());
	});
}

#[test]
fn asset_erc20_precompiles_supply_and_balance() {
	ExtBuilder::default()
		.with_local_assets(vec![(
			0u128,
			vec![(AccountId::from(ALICE), 1_000 * UNIT)],
			AccountId::from(ALICE),
		)])
		.build()
		.execute_with(|| {
			// Assert the asset has been created with the correct supply
			assert_eq!(LocalAssets::total_supply(0u128), 1_000 * UNIT);

			// Convert the assetId to its corresponding precompile address
			let asset_precompile_address =
				Runtime::asset_id_to_account(LOCAL_ASSET_PRECOMPILE_ADDRESS_PREFIX, 0u128).into();

			// The expected result for both total supply and balance of is the same, as only Alice
			// holds balance
			let expected_result = Some(Ok(PrecompileOutput {
				exit_status: ExitSucceed::Returned,
				output: EvmDataWriter::new().write(U256::from(1000 * UNIT)).build(),
				cost: 1000,
				logs: Default::default(),
			}));

			// Access totalSupply through precompile. Important that the context is correct
			assert_eq!(
				Precompiles::new().execute(
					asset_precompile_address,
					&EvmDataWriter::new_with_selector(AssetAction::TotalSupply).build(),
					None,
					&Context {
						address: asset_precompile_address,
						caller: ALICE.into(),
						apparent_value: From::from(0),
					},
					false,
				),
				expected_result
			);

			// Access balanceOf through precompile
			assert_eq!(
				Precompiles::new().execute(
					asset_precompile_address,
					&EvmDataWriter::new_with_selector(AssetAction::BalanceOf)
						.write(EvmAddress(ALICE.into()))
						.build(),
					None,
					&Context {
						address: asset_precompile_address,
						caller: ALICE.into(),
						apparent_value: From::from(0),
					},
					false,
				),
				expected_result
			);
		});
}

#[test]
fn asset_erc20_precompiles_transfer() {
	ExtBuilder::default()
		.with_local_assets(vec![(
			0u128,
			vec![(AccountId::from(ALICE), 1_000 * UNIT)],
			AccountId::from(ALICE),
		)])
		.with_balances(vec![
			(AccountId::from(ALICE), 2_000 * UNIT),
			(AccountId::from(BOB), 1_000 * UNIT),
		])
		.build()
		.execute_with(|| {
			let asset_precompile_address =
				Runtime::asset_id_to_account(LOCAL_ASSET_PRECOMPILE_ADDRESS_PREFIX, 0u128).into();

			// Expected result for a transfer
			let expected_result = Some(Ok(PrecompileOutput {
				exit_status: ExitSucceed::Returned,
				output: EvmDataWriter::new().write(true).build(),
				cost: 23516u64,
				logs: LogsBuilder::new(asset_precompile_address)
					.log3(
						SELECTOR_LOG_TRANSFER,
						H160::from(ALICE),
						H160::from(BOB),
						EvmDataWriter::new().write(U256::from(400 * UNIT)).build(),
					)
					.build(),
			}));

			// Transfer tokens from Aice to Bob, 400 unit.
			assert_eq!(
				Precompiles::new().execute(
					asset_precompile_address,
					&EvmDataWriter::new_with_selector(AssetAction::Transfer)
						.write(EvmAddress(BOB.into()))
						.write(U256::from(400 * UNIT))
						.build(),
					None,
					&Context {
						address: asset_precompile_address,
						caller: ALICE.into(),
						apparent_value: From::from(0),
					},
					false,
				),
				expected_result
			);

			// Expected result for balanceOf BOB
			let expected_result = Some(Ok(PrecompileOutput {
				exit_status: ExitSucceed::Returned,
				output: EvmDataWriter::new().write(U256::from(400 * UNIT)).build(),
				cost: 1000,
				logs: Default::default(),
			}));

			// Make sure BOB has 400 unit
			assert_eq!(
				Precompiles::new().execute(
					asset_precompile_address,
					&EvmDataWriter::new_with_selector(AssetAction::BalanceOf)
						.write(EvmAddress(BOB.into()))
						.build(),
					None,
					&Context {
						address: asset_precompile_address,
						caller: BOB.into(),
						apparent_value: From::from(0),
					},
					false,
				),
				expected_result
			);
		});
}

#[test]
fn asset_erc20_precompiles_approve() {
	ExtBuilder::default()
		.with_local_assets(vec![(
			0u128,
			vec![(AccountId::from(ALICE), 1_000 * UNIT)],
			AccountId::from(ALICE),
		)])
		.with_balances(vec![
			(AccountId::from(ALICE), 2_000 * UNIT),
			(AccountId::from(BOB), 1_000 * UNIT),
		])
		.build()
		.execute_with(|| {
			let asset_precompile_address =
				Runtime::asset_id_to_account(LOCAL_ASSET_PRECOMPILE_ADDRESS_PREFIX, 0u128).into();

			// Expected result for approve
			let expected_result = Some(Ok(PrecompileOutput {
				exit_status: ExitSucceed::Returned,
				output: EvmDataWriter::new().write(true).build(),
				cost: 13989u64,
				logs: LogsBuilder::new(asset_precompile_address)
					.log3(
						SELECTOR_LOG_APPROVAL,
						H160::from(ALICE),
						H160::from(BOB),
						EvmDataWriter::new().write(U256::from(400 * UNIT)).build(),
					)
					.build(),
			}));

			// Aprove Bob for spending 400 unit from Alice
			assert_eq!(
				Precompiles::new().execute(
					asset_precompile_address,
					&EvmDataWriter::new_with_selector(AssetAction::Approve)
						.write(EvmAddress(BOB.into()))
						.write(U256::from(400 * UNIT))
						.build(),
					None,
					&Context {
						address: asset_precompile_address,
						caller: ALICE.into(),
						apparent_value: From::from(0),
					},
					false,
				),
				expected_result
			);

			// Expected result for transfer_from
			let expected_result = Some(Ok(PrecompileOutput {
				exit_status: ExitSucceed::Returned,
				output: EvmDataWriter::new().write(true).build(),
				cost: 29006u64,
				logs: LogsBuilder::new(asset_precompile_address)
					.log3(
						SELECTOR_LOG_TRANSFER,
						H160::from(ALICE),
						H160::from(CHARLIE),
						EvmDataWriter::new().write(U256::from(400 * UNIT)).build(),
					)
					.build(),
			}));

			// Transfer tokens from Alice to Charlie by using BOB as origin
			assert_eq!(
				Precompiles::new().execute(
					asset_precompile_address,
					&EvmDataWriter::new_with_selector(AssetAction::TransferFrom)
						.write(EvmAddress(ALICE.into()))
						.write(EvmAddress(CHARLIE.into()))
						.write(U256::from(400 * UNIT))
						.build(),
					None,
					&Context {
						address: asset_precompile_address,
						caller: BOB.into(),
						apparent_value: From::from(0),
					},
					false,
				),
				expected_result
			);

			// Expected result for balance of CHARLIE
			let expected_result = Some(Ok(PrecompileOutput {
				exit_status: ExitSucceed::Returned,
				output: EvmDataWriter::new().write(U256::from(400 * UNIT)).build(),
				cost: 1000,
				logs: Default::default(),
			}));

			// Make sure CHARLIE has 400 unit
			assert_eq!(
				Precompiles::new().execute(
					asset_precompile_address,
					&EvmDataWriter::new_with_selector(AssetAction::BalanceOf)
						.write(EvmAddress(CHARLIE.into()))
						.build(),
					None,
					&Context {
						address: asset_precompile_address,
						caller: CHARLIE.into(),
						apparent_value: From::from(0),
					},
					false,
				),
				expected_result
			);
		});
}

#[test]
fn asset_erc20_precompiles_mint_burn() {
	ExtBuilder::default()
		.with_local_assets(vec![(
			0u128,
			vec![(AccountId::from(ALICE), 1_000 * UNIT)],
			AccountId::from(ALICE),
		)])
		.with_balances(vec![
			(AccountId::from(ALICE), 2_000 * UNIT),
			(AccountId::from(BOB), 1_000 * UNIT),
		])
		.build()
		.execute_with(|| {
			let asset_precompile_address =
				Runtime::asset_id_to_account(LOCAL_ASSET_PRECOMPILE_ADDRESS_PREFIX, 0u128).into();

			// Expected result for approve
			let expected_result = Some(Ok(PrecompileOutput {
				exit_status: ExitSucceed::Returned,
				output: EvmDataWriter::new().write(true).build(),
				cost: 12821u64,
				logs: LogsBuilder::new(asset_precompile_address)
					.log3(
						SELECTOR_LOG_TRANSFER,
						H160::default(),
						H160::from(BOB),
						EvmDataWriter::new().write(U256::from(1000 * UNIT)).build(),
					)
					.build(),
			}));

			// Mint 1000 UNITS to BOB
			assert_eq!(
				Precompiles::new().execute(
					asset_precompile_address,
					&EvmDataWriter::new_with_selector(AssetAction::Mint)
						.write(EvmAddress(BOB.into()))
						.write(U256::from(1000 * UNIT))
						.build(),
					None,
					&Context {
						address: asset_precompile_address,
						caller: ALICE.into(),
						apparent_value: From::from(0),
					},
					false,
				),
				expected_result
			);

			// Assert the asset has been minted
			assert_eq!(LocalAssets::total_supply(0u128), 2_000 * UNIT);
			assert_eq!(
				LocalAssets::balance(0u128, AccountId::from(BOB)),
				1_000 * UNIT
			);

			// Expected result for burn
			let expected_result = Some(Ok(PrecompileOutput {
				exit_status: ExitSucceed::Returned,
				output: EvmDataWriter::new().write(true).build(),
				cost: 12957u64,
				logs: LogsBuilder::new(asset_precompile_address)
					.log3(
						SELECTOR_LOG_TRANSFER,
						H160::from(BOB),
						H160::default(),
						EvmDataWriter::new().write(U256::from(500 * UNIT)).build(),
					)
					.build(),
			}));

			// Transfer tokens from Alice to Charlie by using BOB as origin
			assert_eq!(
				Precompiles::new().execute(
					asset_precompile_address,
					&EvmDataWriter::new_with_selector(AssetAction::Burn)
						.write(EvmAddress(BOB.into()))
						.write(U256::from(500 * UNIT))
						.build(),
					None,
					&Context {
						address: asset_precompile_address,
						caller: ALICE.into(),
						apparent_value: From::from(0),
					},
					false,
				),
				expected_result
			);

			// Assert the asset has been burnt
			assert_eq!(LocalAssets::total_supply(0u128), 1_500 * UNIT);
			assert_eq!(
				LocalAssets::balance(0u128, AccountId::from(BOB)),
				500 * UNIT
			);
		});
}

#[test]
fn asset_erc20_precompiles_freeze_thaw_account() {
	ExtBuilder::default()
		.with_local_assets(vec![(
			0u128,
			vec![(AccountId::from(ALICE), 1_000 * UNIT)],
			AccountId::from(ALICE),
		)])
		.with_balances(vec![
			(AccountId::from(ALICE), 2_000 * UNIT),
			(AccountId::from(BOB), 1_000 * UNIT),
		])
		.build()
		.execute_with(|| {
			let asset_precompile_address =
				Runtime::asset_id_to_account(LOCAL_ASSET_PRECOMPILE_ADDRESS_PREFIX, 0u128).into();

			// Expected result for approve
			let expected_result = Some(Ok(PrecompileOutput {
				exit_status: ExitSucceed::Returned,
				output: EvmDataWriter::new().write(true).build(),
				cost: 6732u64,
				logs: Default::default(),
			}));

			// Freeze Account
			assert_eq!(
				Precompiles::new().execute(
					asset_precompile_address,
					&EvmDataWriter::new_with_selector(AssetAction::Freeze)
						.write(EvmAddress(ALICE.into()))
						.build(),
					None,
					&Context {
						address: asset_precompile_address,
						caller: ALICE.into(),
						apparent_value: From::from(0),
					},
					false,
				),
				expected_result
			);

			// Assert account is frozen
			assert_eq!(
				LocalAssets::can_withdraw(0u128, &AccountId::from(ALICE), 1).into_result(),
				Err(TokenError::Frozen.into())
			);

			// Expected result for burn
			let expected_result = Some(Ok(PrecompileOutput {
				exit_status: ExitSucceed::Returned,
				output: EvmDataWriter::new().write(true).build(),
				cost: 6731u64,
				logs: Default::default(),
			}));

			// Thaw Account
			assert_eq!(
				Precompiles::new().execute(
					asset_precompile_address,
					&EvmDataWriter::new_with_selector(AssetAction::Thaw)
						.write(EvmAddress(ALICE.into()))
						.build(),
					None,
					&Context {
						address: asset_precompile_address,
						caller: ALICE.into(),
						apparent_value: From::from(0),
					},
					false,
				),
				expected_result
			);

			// Assert account is not frozen
			assert!(LocalAssets::can_withdraw(0u128, &AccountId::from(ALICE), 1)
				.into_result()
				.is_ok());
		});
}

#[test]
fn asset_erc20_precompiles_freeze_thaw_asset() {
	ExtBuilder::default()
		.with_local_assets(vec![(
			0u128,
			vec![(AccountId::from(ALICE), 1_000 * UNIT)],
			AccountId::from(ALICE),
		)])
		.with_balances(vec![
			(AccountId::from(ALICE), 2_000 * UNIT),
			(AccountId::from(BOB), 1_000 * UNIT),
		])
		.build()
		.execute_with(|| {
			let asset_precompile_address =
				Runtime::asset_id_to_account(LOCAL_ASSET_PRECOMPILE_ADDRESS_PREFIX, 0u128).into();

			// Expected result for approve
			let expected_result = Some(Ok(PrecompileOutput {
				exit_status: ExitSucceed::Returned,
				output: EvmDataWriter::new().write(true).build(),
				cost: 5589u64,
				logs: Default::default(),
			}));

			// Freeze Asset
			assert_eq!(
				Precompiles::new().execute(
					asset_precompile_address,
					&EvmDataWriter::new_with_selector(AssetAction::FreezeAsset).build(),
					None,
					&Context {
						address: asset_precompile_address,
						caller: ALICE.into(),
						apparent_value: From::from(0),
					},
					false,
				),
				expected_result
			);

			// Assert account is frozen
			assert_eq!(
				LocalAssets::can_withdraw(0u128, &AccountId::from(ALICE), 1).into_result(),
				Err(TokenError::Frozen.into())
			);

			// Expected result for burn
			let expected_result = Some(Ok(PrecompileOutput {
				exit_status: ExitSucceed::Returned,
				output: EvmDataWriter::new().write(true).build(),
				cost: 5593u64,
				logs: Default::default(),
			}));

			// Thaw Asset
			assert_eq!(
				Precompiles::new().execute(
					asset_precompile_address,
					&EvmDataWriter::new_with_selector(AssetAction::ThawAsset).build(),
					None,
					&Context {
						address: asset_precompile_address,
						caller: ALICE.into(),
						apparent_value: From::from(0),
					},
					false,
				),
				expected_result
			);

			// Assert account is not frozen
			assert!(LocalAssets::can_withdraw(0u128, &AccountId::from(ALICE), 1)
				.into_result()
				.is_ok());
		});
}

#[test]
fn asset_erc20_precompiles_freeze_transfer_ownership() {
	ExtBuilder::default()
		.with_local_assets(vec![(
			0u128,
			vec![(AccountId::from(ALICE), 1_000 * UNIT)],
			AccountId::from(ALICE),
		)])
		.with_balances(vec![
			(AccountId::from(ALICE), 2_000 * UNIT),
			(AccountId::from(BOB), 1_000 * UNIT),
		])
		.build()
		.execute_with(|| {
			let asset_precompile_address =
				Runtime::asset_id_to_account(LOCAL_ASSET_PRECOMPILE_ADDRESS_PREFIX, 0u128).into();

			// Expected result for approve
			let expected_result = Some(Ok(PrecompileOutput {
				exit_status: ExitSucceed::Returned,
				output: EvmDataWriter::new().write(true).build(),
				cost: 6666u64,
				logs: Default::default(),
			}));

			// Transfer ownerhsip of an asset
			assert_eq!(
				Precompiles::new().execute(
					asset_precompile_address,
					&EvmDataWriter::new_with_selector(AssetAction::TransferOwnership)
						.write(EvmAddress(BOB.into()))
						.build(),
					None,
					&Context {
						address: asset_precompile_address,
						caller: ALICE.into(),
						apparent_value: From::from(0),
					},
					false,
				),
				expected_result
			);

			// No clear way of testing BOB is new owner, other than doing a priviledged function
			// e.g., transfer_ownership again
			assert_ok!(LocalAssets::transfer_ownership(
				origin_of(AccountId::from(BOB)),
				0u128,
				AccountId::from(ALICE)
			));
		});
}

#[test]
fn asset_erc20_precompiles_freeze_set_team() {
	ExtBuilder::default()
		.with_local_assets(vec![(
			0u128,
			vec![(AccountId::from(ALICE), 1_000 * UNIT)],
			AccountId::from(ALICE),
		)])
		.with_balances(vec![
			(AccountId::from(ALICE), 2_000 * UNIT),
			(AccountId::from(BOB), 1_000 * UNIT),
		])
		.build()
		.execute_with(|| {
			let asset_precompile_address =
				Runtime::asset_id_to_account(LOCAL_ASSET_PRECOMPILE_ADDRESS_PREFIX, 0u128).into();

			// Expected result for approve
			let expected_result = Some(Ok(PrecompileOutput {
				exit_status: ExitSucceed::Returned,
				output: EvmDataWriter::new().write(true).build(),
				cost: 5614u64,
				logs: Default::default(),
			}));

			// Set Bob as issuer, admin and freezer
			assert_eq!(
				Precompiles::new().execute(
					asset_precompile_address,
					&EvmDataWriter::new_with_selector(AssetAction::SetTeam)
						.write(EvmAddress(BOB.into()))
						.write(EvmAddress(BOB.into()))
						.write(EvmAddress(BOB.into()))
						.build(),
					None,
					&Context {
						address: asset_precompile_address,
						caller: ALICE.into(),
						apparent_value: From::from(0),
					},
					false,
				),
				expected_result
			);

			// Bob should be able to mint, freeze, and thaw
			assert_ok!(LocalAssets::mint(
				origin_of(AccountId::from(BOB)),
				0u128,
				AccountId::from(BOB),
				1_000 * UNIT
			));
			assert_ok!(LocalAssets::freeze(
				origin_of(AccountId::from(BOB)),
				0u128,
				AccountId::from(ALICE)
			));
			assert_ok!(LocalAssets::thaw(
				origin_of(AccountId::from(BOB)),
				0u128,
				AccountId::from(ALICE)
			));
		});
}

#[test]
fn xcm_asset_erc20_precompiles_supply_and_balance() {
	ExtBuilder::default()
		.with_xcm_assets(vec![XcmAssetInitialization {
			asset_type: AssetType::Xcm(MultiLocation::parent()),
			metadata: AssetRegistrarMetadata {
				name: b"RelayToken".to_vec(),
				symbol: b"Relay".to_vec(),
				decimals: 12,
				is_frozen: false,
			},
			balances: vec![(AccountId::from(ALICE), 1_000 * UNIT)],
			is_sufficient: true,
		}])
		.with_balances(vec![
			(AccountId::from(ALICE), 2_000 * UNIT),
			(AccountId::from(BOB), 1_000 * UNIT),
		])
		.build()
		.execute_with(|| {
			// We have the assetId that corresponds to the relay chain registered
			let relay_asset_id: AssetId = AssetType::Xcm(MultiLocation::parent()).into();

			// Its address is
			let asset_precompile_address = Runtime::asset_id_to_account(
				FOREIGN_ASSET_PRECOMPILE_ADDRESS_PREFIX,
				relay_asset_id,
			)
			.into();

			// Assert the asset has been created with the correct supply
			assert_eq!(Assets::total_supply(relay_asset_id), 1_000 * UNIT);

			// The expected result for both total supply and balance of is the same, as only Alice
			// holds balance
			let expected_result = Some(Ok(PrecompileOutput {
				exit_status: ExitSucceed::Returned,
				output: EvmDataWriter::new().write(U256::from(1000 * UNIT)).build(),
				cost: 1000,
				logs: Default::default(),
			}));

			// Access totalSupply through precompile. Important that the context is correct
			assert_eq!(
				Precompiles::new().execute(
					asset_precompile_address,
					&EvmDataWriter::new_with_selector(AssetAction::TotalSupply).build(),
					None,
					&Context {
						address: asset_precompile_address,
						caller: ALICE.into(),
						apparent_value: From::from(0),
					},
					false,
				),
				expected_result
			);

			// Access balanceOf through precompile
			assert_eq!(
				Precompiles::new().execute(
					asset_precompile_address,
					&EvmDataWriter::new_with_selector(AssetAction::BalanceOf)
						.write(EvmAddress(ALICE.into()))
						.build(),
					None,
					&Context {
						address: asset_precompile_address,
						caller: ALICE.into(),
						apparent_value: From::from(0),
					},
					false,
				),
				expected_result
			);
		});
}

#[test]
fn xcm_asset_erc20_precompiles_transfer() {
	ExtBuilder::default()
		.with_xcm_assets(vec![XcmAssetInitialization {
			asset_type: AssetType::Xcm(MultiLocation::parent()),
			metadata: AssetRegistrarMetadata {
				name: b"RelayToken".to_vec(),
				symbol: b"Relay".to_vec(),
				decimals: 12,
				is_frozen: false,
			},
			balances: vec![(AccountId::from(ALICE), 1_000 * UNIT)],
			is_sufficient: true,
		}])
		.with_balances(vec![
			(AccountId::from(ALICE), 2_000 * UNIT),
			(AccountId::from(BOB), 1_000 * UNIT),
		])
		.build()
		.execute_with(|| {
			// We have the assetId that corresponds to the relay chain registered
			let relay_asset_id: AssetId = AssetType::Xcm(MultiLocation::parent()).into();

			// Its address is
			let asset_precompile_address = Runtime::asset_id_to_account(
				FOREIGN_ASSET_PRECOMPILE_ADDRESS_PREFIX,
				relay_asset_id,
			)
			.into();

			// Expected result for a transfer
			let expected_result = Some(Ok(PrecompileOutput {
				exit_status: ExitSucceed::Returned,
				output: EvmDataWriter::new().write(true).build(),
				cost: 23516u64,
				logs: LogsBuilder::new(asset_precompile_address)
					.log3(
						SELECTOR_LOG_TRANSFER,
						H160::from(ALICE),
						H160::from(BOB),
						EvmDataWriter::new().write(U256::from(400 * UNIT)).build(),
					)
					.build(),
			}));

			// Transfer tokens from Aice to Bob, 400 unit.
			assert_eq!(
				Precompiles::new().execute(
					asset_precompile_address,
					&EvmDataWriter::new_with_selector(AssetAction::Transfer)
						.write(EvmAddress(BOB.into()))
						.write(U256::from(400 * UNIT))
						.build(),
					None,
					&Context {
						address: asset_precompile_address,
						caller: ALICE.into(),
						apparent_value: From::from(0),
					},
					false,
				),
				expected_result
			);

			// Expected result for balanceOf BOB
			let expected_result = Some(Ok(PrecompileOutput {
				exit_status: ExitSucceed::Returned,
				output: EvmDataWriter::new().write(U256::from(400 * UNIT)).build(),
				cost: 1000,
				logs: Default::default(),
			}));

			// Make sure BOB has 400 unit
			assert_eq!(
				Precompiles::new().execute(
					asset_precompile_address,
					&EvmDataWriter::new_with_selector(AssetAction::BalanceOf)
						.write(EvmAddress(BOB.into()))
						.build(),
					None,
					&Context {
						address: asset_precompile_address,
						caller: BOB.into(),
						apparent_value: From::from(0),
					},
					false,
				),
				expected_result
			);
		});
}

#[test]
fn xcm_asset_erc20_precompiles_approve() {
	ExtBuilder::default()
		.with_xcm_assets(vec![XcmAssetInitialization {
			asset_type: AssetType::Xcm(MultiLocation::parent()),
			metadata: AssetRegistrarMetadata {
				name: b"RelayToken".to_vec(),
				symbol: b"Relay".to_vec(),
				decimals: 12,
				is_frozen: false,
			},
			balances: vec![(AccountId::from(ALICE), 1_000 * UNIT)],
			is_sufficient: true,
		}])
		.with_balances(vec![
			(AccountId::from(ALICE), 2_000 * UNIT),
			(AccountId::from(BOB), 1_000 * UNIT),
		])
		.build()
		.execute_with(|| {
			// We have the assetId that corresponds to the relay chain registered
			let relay_asset_id: AssetId = AssetType::Xcm(MultiLocation::parent()).into();

			// Its address is
			let asset_precompile_address = Runtime::asset_id_to_account(
				FOREIGN_ASSET_PRECOMPILE_ADDRESS_PREFIX,
				relay_asset_id,
			)
			.into();

			// Expected result for approve
			let expected_result = Some(Ok(PrecompileOutput {
				exit_status: ExitSucceed::Returned,
				output: EvmDataWriter::new().write(true).build(),
				cost: 13989u64,
				logs: LogsBuilder::new(asset_precompile_address)
					.log3(
						SELECTOR_LOG_APPROVAL,
						H160::from(ALICE),
						H160::from(BOB),
						EvmDataWriter::new().write(U256::from(400 * UNIT)).build(),
					)
					.build(),
			}));

			// Aprove Bob for spending 400 unit from Alice
			assert_eq!(
				Precompiles::new().execute(
					asset_precompile_address,
					&EvmDataWriter::new_with_selector(AssetAction::Approve)
						.write(EvmAddress(BOB.into()))
						.write(U256::from(400 * UNIT))
						.build(),
					None,
					&Context {
						address: asset_precompile_address,
						caller: ALICE.into(),
						apparent_value: From::from(0),
					},
					false,
				),
				expected_result
			);

			// Expected result for transfer_from
			let expected_result = Some(Ok(PrecompileOutput {
				exit_status: ExitSucceed::Returned,
				output: EvmDataWriter::new().write(true).build(),
				cost: 29006u64,
				logs: LogsBuilder::new(asset_precompile_address)
					.log3(
						SELECTOR_LOG_TRANSFER,
						H160::from(ALICE),
						H160::from(CHARLIE),
						EvmDataWriter::new().write(U256::from(400 * UNIT)).build(),
					)
					.build(),
			}));

			// Transfer tokens from Alice to Charlie by using BOB as origin
			assert_eq!(
				Precompiles::new().execute(
					asset_precompile_address,
					&EvmDataWriter::new_with_selector(AssetAction::TransferFrom)
						.write(EvmAddress(ALICE.into()))
						.write(EvmAddress(CHARLIE.into()))
						.write(U256::from(400 * UNIT))
						.build(),
					None,
					&Context {
						address: asset_precompile_address,
						caller: BOB.into(),
						apparent_value: From::from(0),
					},
					false,
				),
				expected_result
			);

			// Expected result for balance of CHARLIE
			let expected_result = Some(Ok(PrecompileOutput {
				exit_status: ExitSucceed::Returned,
				output: EvmDataWriter::new().write(U256::from(400 * UNIT)).build(),
				cost: 1000,
				logs: Default::default(),
			}));

			// Make sure CHARLIE has 400 unit
			assert_eq!(
				Precompiles::new().execute(
					asset_precompile_address,
					&EvmDataWriter::new_with_selector(AssetAction::BalanceOf)
						.write(EvmAddress(CHARLIE.into()))
						.build(),
					None,
					&Context {
						address: asset_precompile_address,
						caller: CHARLIE.into(),
						apparent_value: From::from(0),
					},
					false,
				),
				expected_result
			);
		});
}

#[test]
fn xtokens_precompiles_transfer() {
	ExtBuilder::default()
		.with_xcm_assets(vec![XcmAssetInitialization {
			asset_type: AssetType::Xcm(MultiLocation::parent()),
			metadata: AssetRegistrarMetadata {
				name: b"RelayToken".to_vec(),
				symbol: b"Relay".to_vec(),
				decimals: 12,
				is_frozen: false,
			},
			balances: vec![(AccountId::from(ALICE), 1_000_000_000_000_000)],
			is_sufficient: true,
		}])
		.with_balances(vec![
			(AccountId::from(ALICE), 2_000 * UNIT),
			(AccountId::from(BOB), 1_000 * UNIT),
		])
		.with_safe_xcm_version(2)
		.build()
		.execute_with(|| {
			let xtokens_precompile_address = H160::from_low_u64_be(2052);

			// We have the assetId that corresponds to the relay chain registered
			let relay_asset_id: AssetId = AssetType::Xcm(MultiLocation::parent()).into();

			// Its address is
			let asset_precompile_address = Runtime::asset_id_to_account(
				FOREIGN_ASSET_PRECOMPILE_ADDRESS_PREFIX,
				relay_asset_id,
			)
			.into();

			// Alice has 1000 tokens. She should be able to send through precompile
			let destination = MultiLocation::new(
				1,
				Junctions::X1(Junction::AccountId32 {
					network: NetworkId::Any,
					id: [1u8; 32],
				}),
			);

			// We use the address of the asset as an identifier of the asset we want to transferS
			assert_eq!(
				Precompiles::new().execute(
					xtokens_precompile_address,
					&EvmDataWriter::new_with_selector(XtokensAction::Transfer)
						.write(EvmAddress(asset_precompile_address))
						.write(U256::from(500_000_000_000_000u128))
						.write(destination.clone())
						.write(U256::from(4000000))
						.build(),
					None,
					&Context {
						address: xtokens_precompile_address,
						caller: ALICE.into(),
						apparent_value: From::from(0),
					},
					false,
				),
				Some(Ok(PrecompileOutput {
					exit_status: ExitSucceed::Returned,
					cost: 12000,
					output: vec![],
					logs: vec![]
				}))
			);
		})
}

#[test]
fn xtokens_precompiles_transfer_multiasset() {
	ExtBuilder::default()
		.with_xcm_assets(vec![XcmAssetInitialization {
			asset_type: AssetType::Xcm(MultiLocation::parent()),
			metadata: AssetRegistrarMetadata {
				name: b"RelayToken".to_vec(),
				symbol: b"Relay".to_vec(),
				decimals: 12,
				is_frozen: false,
			},
			balances: vec![(AccountId::from(ALICE), 1_000_000_000_000_000)],
			is_sufficient: true,
		}])
		.with_balances(vec![
			(AccountId::from(ALICE), 2_000 * UNIT),
			(AccountId::from(BOB), 1_000 * UNIT),
		])
		.with_safe_xcm_version(2)
		.build()
		.execute_with(|| {
			let xtokens_precompile_address = H160::from_low_u64_be(2052);

			// Alice has 1000 tokens. She should be able to send through precompile
			let destination = MultiLocation::new(
				1,
				Junctions::X1(Junction::AccountId32 {
					network: NetworkId::Any,
					id: [1u8; 32],
				}),
			);

			// This time we transfer it through TransferMultiAsset
			// Instead of the address, we encode directly the multilocation referencing the asset
			assert_eq!(
				Precompiles::new().execute(
					xtokens_precompile_address,
					&EvmDataWriter::new_with_selector(XtokensAction::TransferMultiAsset)
						// We want to transfer the relay token
						.write(MultiLocation::parent())
						.write(U256::from(500_000_000_000_000u128))
						.write(destination)
						.write(U256::from(4000000))
						.build(),
					None,
					&Context {
						address: xtokens_precompile_address,
						caller: ALICE.into(),
						apparent_value: From::from(0),
					},
					false,
				),
				Some(Ok(PrecompileOutput {
					exit_status: ExitSucceed::Returned,
					cost: 12000,
					output: vec![],
					logs: vec![]
				}))
			);
		})
}

#[test]
fn xtokens_precompiles_transfer_native() {
	ExtBuilder::default()
		.with_balances(vec![
			(AccountId::from(ALICE), 2_000 * UNIT),
			(AccountId::from(BOB), 1_000 * UNIT),
		])
		.with_safe_xcm_version(2)
		.build()
		.execute_with(|| {
			let xtokens_precompile_address = H160::from_low_u64_be(2052);

			// Its address is
			let asset_precompile_address = H160::from_low_u64_be(2050);

			// Alice has 1000 tokens. She should be able to send through precompile
			let destination = MultiLocation::new(
				1,
				Junctions::X1(Junction::AccountId32 {
					network: NetworkId::Any,
					id: [1u8; 32],
				}),
			);

			// We use the address of the asset as an identifier of the asset we want to transferS
			assert_eq!(
				Precompiles::new().execute(
					xtokens_precompile_address,
					&EvmDataWriter::new_with_selector(XtokensAction::Transfer)
						.write(EvmAddress(asset_precompile_address))
						.write(U256::from(500 * UNIT))
						.write(destination.clone())
						.write(U256::from(4000000))
						.build(),
					None,
					&Context {
						address: xtokens_precompile_address,
						caller: ALICE.into(),
						apparent_value: From::from(0),
					},
					false,
				),
				Some(Ok(PrecompileOutput {
					exit_status: ExitSucceed::Returned,
					cost: 12000,
					output: vec![],
					logs: vec![]
				}))
			);
		})
}

#[test]
fn xtokens_precompile_transfer_local_asset() {
	ExtBuilder::default()
		.with_balances(vec![
			(AccountId::from(ALICE), 2_000 * UNIT),
			(AccountId::from(BOB), 1_000 * UNIT),
		])
		.with_local_assets(vec![(
			0u128,
			vec![(AccountId::from(ALICE), 1_000 * UNIT)],
			AccountId::from(ALICE),
		)])
		.with_safe_xcm_version(2)
		.build()
		.execute_with(|| {
			let xtokens_precompile_address = H160::from_low_u64_be(2052);

			// Its address is
			let asset_precompile_address =
				Runtime::asset_id_to_account(LOCAL_ASSET_PRECOMPILE_ADDRESS_PREFIX, 0u128).into();

			// Alice has 1000 tokens. She should be able to send through precompile
			let destination = MultiLocation::new(
				1,
				Junctions::X1(Junction::AccountId32 {
					network: NetworkId::Any,
					id: [1u8; 32],
				}),
			);

			// We use the address of the asset as an identifier of the asset we want to transferS
			assert_eq!(
				Precompiles::new().execute(
					xtokens_precompile_address,
					&EvmDataWriter::new_with_selector(XtokensAction::Transfer)
						.write(EvmAddress(asset_precompile_address))
						.write(U256::from(500 * UNIT))
						.write(destination.clone())
						.write(U256::from(4000000))
						.build(),
					None,
					&Context {
						address: xtokens_precompile_address,
						caller: ALICE.into(),
						apparent_value: From::from(0),
					},
					false,
				),
				Some(Ok(PrecompileOutput {
					exit_status: ExitSucceed::Returned,
					cost: 12000,
					output: vec![],
					logs: vec![]
				}))
			);
		})
}

fn run_with_system_weight<F>(w: Weight, mut assertions: F)
where
	F: FnMut() -> (),
{
	let mut t: sp_io::TestExternalities = frame_system::GenesisConfig::default()
		.build_storage::<Runtime>()
		.unwrap()
		.into();
	t.execute_with(|| {
		System::set_block_consumed_resources(w, 0);
		assertions()
	});
}

#[test]
fn multiplier_can_grow_from_zero() {
	let minimum_multiplier = moonbase_runtime::MinimumMultiplier::get();
	let target = moonbase_runtime::TargetBlockFullness::get()
		* BlockWeights::get()
			.get(DispatchClass::Normal)
			.max_total
			.unwrap();
	// if the min is too small, then this will not change, and we are doomed forever.
	// the weight is 1/100th bigger than target.
	run_with_system_weight(target * 101 / 100, || {
		let next = moonbase_runtime::SlowAdjustingFeeUpdate::<Runtime>::convert(minimum_multiplier);
		assert!(
			next > minimum_multiplier,
			"{:?} !>= {:?}",
			next,
			minimum_multiplier
		);
	})
}

#[test]
#[ignore] // test runs for a very long time
fn multiplier_growth_simulator() {
	// assume the multiplier is initially set to its minimum. We update it with values twice the
	//target (target is 25%, thus 50%) and we see at which point it reaches 1.
	let mut multiplier = moonbase_runtime::MinimumMultiplier::get();
	let block_weight = moonbase_runtime::TargetBlockFullness::get()
		* BlockWeights::get()
			.get(DispatchClass::Normal)
			.max_total
			.unwrap()
		* 2;
	let mut blocks = 0;
	while multiplier <= Multiplier::one() {
		run_with_system_weight(block_weight, || {
			let next = moonbase_runtime::SlowAdjustingFeeUpdate::<Runtime>::convert(multiplier);
			// ensure that it is growing as well.
			assert!(next > multiplier, "{:?} !>= {:?}", next, multiplier);
			multiplier = next;
		});
		blocks += 1;
		println!("block = {} multiplier {:?}", blocks, multiplier);
	}
}

#[test]
fn ethereum_invalid_transaction() {
	ExtBuilder::default().build().execute_with(|| {
		// Ensure an extrinsic not containing enough gas limit to store the transaction
		// on chain is rejected.
		assert_eq!(
			Executive::apply_extrinsic(unchecked_eth_tx(INVALID_ETH_TX)),
			Err(
				sp_runtime::transaction_validity::TransactionValidityError::Invalid(
					sp_runtime::transaction_validity::InvalidTransaction::Custom(3u8)
				)
			)
		);
	});
}

#[test]
fn transfer_ed_0_substrate() {
	ExtBuilder::default()
		.with_balances(vec![
			(AccountId::from(ALICE), (1 * UNIT) + (1 * WEI)),
			(AccountId::from(BOB), 0),
		])
		.build()
		.execute_with(|| {
			// Substrate transfer
			assert_ok!(Balances::transfer(
				origin_of(AccountId::from(ALICE)),
				AccountId::from(BOB),
				1 * UNIT,
			));
			// 1 WEI is left in the account
			assert_eq!(Balances::free_balance(AccountId::from(ALICE)), 1 * WEI);
		});
}

#[test]
fn transfer_ed_0_evm() {
	ExtBuilder::default()
		.with_balances(vec![
			(
				AccountId::from(ALICE),
				((1 * UNIT) + (21_000 * 1_000_000_000)) + (1 * WEI),
			),
			(AccountId::from(BOB), 0),
		])
		.build()
		.execute_with(|| {
			// EVM transfer
			assert_ok!(Call::EVM(pallet_evm::Call::<Runtime>::call {
				source: H160::from(ALICE),
				target: H160::from(BOB),
				input: Vec::new(),
				value: (1 * UNIT).into(),
				gas_limit: 21_000u64,
				max_fee_per_gas: U256::from(1_000_000_000),
				max_priority_fee_per_gas: None,
				nonce: Some(U256::from(0)),
				access_list: Vec::new(),
			})
			.dispatch(<Runtime as frame_system::Config>::Origin::root()));
			// 1 WEI is left in the account
			assert_eq!(Balances::free_balance(AccountId::from(ALICE)), 1 * WEI,);
		});
}

#[test]
fn refund_ed_0_evm() {
	ExtBuilder::default()
		.with_balances(vec![
			(
				AccountId::from(ALICE),
				((1 * UNIT) + (21_777 * 1_000_000_000)),
			),
			(AccountId::from(BOB), 0),
		])
		.build()
		.execute_with(|| {
			// EVM transfer that zeroes ALICE
			assert_ok!(Call::EVM(pallet_evm::Call::<Runtime>::call {
				source: H160::from(ALICE),
				target: H160::from(BOB),
				input: Vec::new(),
				value: (1 * UNIT).into(),
				gas_limit: 21_777u64,
				max_fee_per_gas: U256::from(1_000_000_000),
				max_priority_fee_per_gas: None,
				nonce: Some(U256::from(0)),
				access_list: Vec::new(),
			})
			.dispatch(<Runtime as frame_system::Config>::Origin::root()));
			// ALICE is refunded
			assert_eq!(
				Balances::free_balance(AccountId::from(ALICE)),
				777 * 1_000_000_000,
			);
		});
}

#[test]
fn root_can_change_default_xcm_vers() {
	ExtBuilder::default()
		.with_balances(vec![
			(AccountId::from(ALICE), 2_000 * UNIT),
			(AccountId::from(BOB), 1_000 * UNIT),
		])
		.with_xcm_assets(vec![XcmAssetInitialization {
			asset_type: AssetType::Xcm(MultiLocation::parent()),
			metadata: AssetRegistrarMetadata {
				name: b"RelayToken".to_vec(),
				symbol: b"Relay".to_vec(),
				decimals: 12,
				is_frozen: false,
			},
			balances: vec![(AccountId::from(ALICE), 1_000_000_000_000_000)],
			is_sufficient: true,
		}])
		.build()
		.execute_with(|| {
			let source_location = AssetType::Xcm(MultiLocation::parent());
			let dest = MultiLocation {
				parents: 1,
				interior: X1(AccountId32 {
					network: NetworkId::Any,
					id: [1u8; 32],
				}),
			};
			let source_id: moonbase_runtime::AssetId = source_location.clone().into();
			// Default XCM version is not set yet, so xtokens should fail because it does not
			// know with which version to send
			assert_noop!(
				XTokens::transfer(
					origin_of(AccountId::from(ALICE)),
<<<<<<< HEAD
					moonbase_runtime::CurrencyId::ForeignAsset(source_id),
=======
					moonbase_runtime::xcm_config::CurrencyId::OtherReserve(source_id),
>>>>>>> 1c8aa398
					100_000_000_000_000,
					Box::new(xcm::VersionedMultiLocation::V1(dest.clone())),
					4000000000
				),
				orml_xtokens::Error::<Runtime>::XcmExecutionFailed
			);

			// Root sets the defaultXcm
			assert_ok!(PolkadotXcm::force_default_xcm_version(
				root_origin(),
				Some(2)
			));

			// Now transferring does not fail
			assert_ok!(XTokens::transfer(
				origin_of(AccountId::from(ALICE)),
<<<<<<< HEAD
				moonbase_runtime::CurrencyId::ForeignAsset(source_id),
=======
				moonbase_runtime::xcm_config::CurrencyId::OtherReserve(source_id),
>>>>>>> 1c8aa398
				100_000_000_000_000,
				Box::new(xcm::VersionedMultiLocation::V1(dest)),
				4000000000
			));
		})
}

#[test]
fn transactor_cannot_use_more_than_max_weight() {
	ExtBuilder::default()
		.with_balances(vec![
			(AccountId::from(ALICE), 2_000 * UNIT),
			(AccountId::from(BOB), 1_000 * UNIT),
		])
		.with_xcm_assets(vec![XcmAssetInitialization {
			asset_type: AssetType::Xcm(MultiLocation::parent()),
			metadata: AssetRegistrarMetadata {
				name: b"RelayToken".to_vec(),
				symbol: b"Relay".to_vec(),
				decimals: 12,
				is_frozen: false,
			},
			balances: vec![(AccountId::from(ALICE), 1_000_000_000_000_000)],
			is_sufficient: true,
		}])
		.build()
		.execute_with(|| {
			let source_location = AssetType::Xcm(MultiLocation::parent());
			let source_id: moonbase_runtime::AssetId = source_location.clone().into();
			assert_ok!(XcmTransactor::register(
				root_origin(),
				AccountId::from(ALICE),
				0,
			));
			// Root can set transact info
			assert_ok!(XcmTransactor::set_transact_info(
				root_origin(),
				Box::new(xcm::VersionedMultiLocation::V1(MultiLocation::parent())),
				// Relay charges 1000 for every instruction, and we have 3, so 3000
				3000,
				1,
				20000
			));

			assert_noop!(
				XcmTransactor::transact_through_derivative_multilocation(
					origin_of(AccountId::from(ALICE)),
					moonbase_runtime::xcm_config::Transactors::Relay,
					0,
					Box::new(xcm::VersionedMultiLocation::V1(MultiLocation::parent())),
					// 20000the max
					17000,
					vec![],
				),
				xcm_transactor::Error::<Runtime>::MaxWeightTransactReached
			);
			assert_noop!(
				XcmTransactor::transact_through_derivative(
					origin_of(AccountId::from(ALICE)),
					moonbase_runtime::xcm_config::Transactors::Relay,
					0,
<<<<<<< HEAD
					moonbase_runtime::CurrencyId::ForeignAsset(source_id),
=======
					moonbase_runtime::xcm_config::CurrencyId::OtherReserve(source_id),
>>>>>>> 1c8aa398
					// 20000 is the max
					17000,
					vec![],
				),
				xcm_transactor::Error::<Runtime>::MaxWeightTransactReached
			);
		})
}

// Test to ensure we can use either in crowdloan rewards without worrying for migrations
#[test]
fn account_id_32_encodes_like_32_byte_u8_slice() {
	let account_as_account_id_32: sp_runtime::AccountId32 = [1u8; 32].into();
	let account_as_slice = [1u8; 32];
	assert_eq!(account_as_account_id_32.encode(), account_as_slice.encode());
}

#[test]
fn author_mapping_precompile_associate_update_and_clear() {
	ExtBuilder::default()
		.with_balances(vec![(AccountId::from(ALICE), 1_000 * UNIT)])
		.build()
		.execute_with(|| {
			let author_mapping_precompile_address = H160::from_low_u64_be(2055);
			let first_nimbus_id: NimbusId =
				sp_core::sr25519::Public::unchecked_from([1u8; 32]).into();
			let second_nimbus_id: NimbusId =
				sp_core::sr25519::Public::unchecked_from([2u8; 32]).into();

			let associate_expected_result = Some(Ok(PrecompileOutput {
				exit_status: ExitSucceed::Returned,
				output: Default::default(),
				cost: 23761u64,
				logs: Default::default(),
			}));

			// Associate it
			assert_eq!(
				Precompiles::new().execute(
					author_mapping_precompile_address,
					&EvmDataWriter::new_with_selector(AuthorMappingAction::AddAssociation)
						.write(sp_core::H256::from([1u8; 32]))
						.build(),
					None,
					&Context {
						address: author_mapping_precompile_address,
						caller: ALICE.into(),
						apparent_value: From::from(0),
					},
					false,
				),
				associate_expected_result
			);

			let expected_associate_event =
				Event::AuthorMapping(pallet_author_mapping::Event::AuthorRegistered {
					author_id: first_nimbus_id.clone(),
					account_id: AccountId::from(ALICE),
				});
			assert_eq!(last_event(), expected_associate_event);

			let update_expected_result = Some(Ok(PrecompileOutput {
				exit_status: ExitSucceed::Returned,
				output: Default::default(),
				cost: 22098u64,
				logs: Default::default(),
			}));

			// Update it
			assert_eq!(
				Precompiles::new().execute(
					author_mapping_precompile_address,
					&EvmDataWriter::new_with_selector(AuthorMappingAction::UpdateAssociation)
						.write(sp_core::H256::from([1u8; 32]))
						.write(sp_core::H256::from([2u8; 32]))
						.build(),
					None,
					&Context {
						address: author_mapping_precompile_address,
						caller: ALICE.into(),
						apparent_value: From::from(0),
					},
					false,
				),
				update_expected_result
			);

			let expected_update_event =
				Event::AuthorMapping(pallet_author_mapping::Event::AuthorRotated {
					new_author_id: second_nimbus_id.clone(),
					account_id: AccountId::from(ALICE),
				});
			assert_eq!(last_event(), expected_update_event);

			let clear_expected_result = Some(Ok(PrecompileOutput {
				exit_status: ExitSucceed::Returned,
				output: Default::default(),
				cost: 23784u64,
				logs: Default::default(),
			}));

			// Clear it
			assert_eq!(
				Precompiles::new().execute(
					author_mapping_precompile_address,
					&EvmDataWriter::new_with_selector(AuthorMappingAction::ClearAssociation)
						.write(sp_core::H256::from([2u8; 32]))
						.build(),
					None,
					&Context {
						address: author_mapping_precompile_address,
						caller: ALICE.into(),
						apparent_value: From::from(0),
					},
					false,
				),
				clear_expected_result
			);

			let expected_clear_event =
				Event::AuthorMapping(pallet_author_mapping::Event::AuthorDeRegistered {
					author_id: second_nimbus_id.clone(),
				});
			assert_eq!(last_event(), expected_clear_event);
		});
}

#[test]
fn precompile_existance() {
	ExtBuilder::default().build().execute_with(|| {
		let precompiles = Precompiles::new();
		let precompile_addresses: std::collections::BTreeSet<_> = vec![
			1, 2, 3, 4, 5, 6, 7, 8, 9, 1024, 1025, 1026, 2048, 2049, 2050, 2051, 2052, 2053, 2054,
			2055,
		]
		.into_iter()
		.map(H160::from_low_u64_be)
		.collect();

		for i in 0..3000 {
			let address = H160::from_low_u64_be(i);

			if precompile_addresses.contains(&address) {
				assert!(
					precompiles.is_precompile(address),
					"is_precompile({}) should return true",
					i
				);

				assert!(
					precompiles
						.execute(
							address,
							&vec![],
							None,
							&Context {
								address,
								caller: H160::zero(),
								apparent_value: U256::zero()
							},
							false
						)
						.is_some(),
					"execute({},..) should return Some(_)",
					i
				);
			} else {
				assert!(
					!precompiles.is_precompile(address),
					"is_precompile({}) should return false",
					i
				);

				assert!(
					precompiles
						.execute(
							address,
							&vec![],
							None,
							&Context {
								address,
								caller: H160::zero(),
								apparent_value: U256::zero()
							},
							false
						)
						.is_none(),
					"execute({},..) should return None",
					i
				);
			}
		}
	});
}

#[test]
fn base_fee_should_default_to_associate_type_value() {
	ExtBuilder::default().build().execute_with(|| {
		assert_eq!(
			BaseFee::base_fee_per_gas(),
			(1 * GIGAWEI * SUPPLY_FACTOR).into()
		);
	});
}<|MERGE_RESOLUTION|>--- conflicted
+++ resolved
@@ -33,16 +33,10 @@
 	StorageHasher, Twox128,
 };
 use moonbase_runtime::{
-<<<<<<< HEAD
-	currency::UNIT, AccountId, AssetId, AssetManager, AssetRegistrarMetadata, AssetType, Assets,
-	Balances, BaseFee, BlockWeights, Call, CrowdloanRewards, Event, LocalAssets, ParachainStaking,
-	PolkadotXcm, Precompiles, Runtime, System, XTokens, XcmTransactor,
-	FOREIGN_ASSET_PRECOMPILE_ADDRESS_PREFIX, LOCAL_ASSET_PRECOMPILE_ADDRESS_PREFIX,
-=======
 	currency::UNIT, xcm_config::AssetType, AccountId, AssetId, AssetManager,
 	AssetRegistrarMetadata, Assets, Balances, BaseFee, BlockWeights, Call, CrowdloanRewards, Event,
-	ParachainStaking, PolkadotXcm, Precompiles, Runtime, System, XTokens, XcmTransactor,
->>>>>>> 1c8aa398
+	LocalAssets, ParachainStaking, PolkadotXcm, Precompiles, Runtime, System, XTokens,
+	XcmTransactor, FOREIGN_ASSET_PRECOMPILE_ADDRESS_PREFIX, LOCAL_ASSET_PRECOMPILE_ADDRESS_PREFIX,
 };
 
 use nimbus_primitives::NimbusId;
@@ -2450,11 +2444,7 @@
 			assert_noop!(
 				XTokens::transfer(
 					origin_of(AccountId::from(ALICE)),
-<<<<<<< HEAD
-					moonbase_runtime::CurrencyId::ForeignAsset(source_id),
-=======
-					moonbase_runtime::xcm_config::CurrencyId::OtherReserve(source_id),
->>>>>>> 1c8aa398
+					moonbase_runtime::xcm_config::CurrencyId::ForeignAsset(source_id),
 					100_000_000_000_000,
 					Box::new(xcm::VersionedMultiLocation::V1(dest.clone())),
 					4000000000
@@ -2471,11 +2461,7 @@
 			// Now transferring does not fail
 			assert_ok!(XTokens::transfer(
 				origin_of(AccountId::from(ALICE)),
-<<<<<<< HEAD
-				moonbase_runtime::CurrencyId::ForeignAsset(source_id),
-=======
-				moonbase_runtime::xcm_config::CurrencyId::OtherReserve(source_id),
->>>>>>> 1c8aa398
+				moonbase_runtime::xcm_config::CurrencyId::ForeignAsset(source_id),
 				100_000_000_000_000,
 				Box::new(xcm::VersionedMultiLocation::V1(dest)),
 				4000000000
@@ -2537,11 +2523,7 @@
 					origin_of(AccountId::from(ALICE)),
 					moonbase_runtime::xcm_config::Transactors::Relay,
 					0,
-<<<<<<< HEAD
-					moonbase_runtime::CurrencyId::ForeignAsset(source_id),
-=======
-					moonbase_runtime::xcm_config::CurrencyId::OtherReserve(source_id),
->>>>>>> 1c8aa398
+					moonbase_runtime::xcm_config::CurrencyId::ForeignAsset(source_id),
 					// 20000 is the max
 					17000,
 					vec![],
