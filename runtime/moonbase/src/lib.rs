// Copyright 2019-2022 PureStake Inc.
// This file is part of Moonbeam.

// Moonbeam is free software: you can redistribute it and/or modify
// it under the terms of the GNU General Public License as published by
// the Free Software Foundation, either version 3 of the License, or
// (at your option) any later version.

// Moonbeam is distributed in the hope that it will be useful,
// but WITHOUT ANY WARRANTY; without even the implied warranty of
// MERCHANTABILITY or FITNESS FOR A PARTICULAR PURPOSE.  See the
// GNU General Public License for more details.

// You should have received a copy of the GNU General Public License
// along with Moonbeam.  If not, see <http://www.gnu.org/licenses/>.

//! The Moonbase Runtime.
//!
//! Primary features of this runtime include:
//! * Ethereum compatibility
//! * Moonbase tokenomics

#![cfg_attr(not(feature = "std"), no_std)]
// `construct_runtime!` does a lot of recursion and requires us to increase the limit to 256.
#![recursion_limit = "256"]

// Make the WASM binary available.
#[cfg(feature = "std")]
include!(concat!(env!("OUT_DIR"), "/wasm_binary.rs"));

use cumulus_pallet_parachain_system::{RelayChainStateProof, RelaychainBlockNumberProvider};
use cumulus_primitives_core::relay_chain;
use fp_rpc::TransactionStatus;

use account::AccountId20;

// Re-export required by get! macro.
pub use frame_support::traits::Get;
use frame_support::{
	construct_runtime,
	pallet_prelude::DispatchResult,
	parameter_types,
	traits::{
		ConstBool, ConstU128, ConstU16, ConstU32, ConstU64, ConstU8, Contains,
		Currency as CurrencyT, EitherOfDiverse, EqualPrivilegeOnly, FindAuthor, Imbalance,
		InstanceFilter, OffchainWorker, OnFinalize, OnIdle, OnInitialize, OnRuntimeUpgrade,
		OnUnbalanced,
	},
	weights::{
		constants::{RocksDbWeight, WEIGHT_PER_SECOND},
		ConstantMultiplier, DispatchClass, GetDispatchInfo, Weight, WeightToFeeCoefficient,
		WeightToFeeCoefficients, WeightToFeePolynomial,
	},
	PalletId,
};

#[cfg(feature = "std")]
pub use fp_evm::GenesisAccount;
use frame_system::{EnsureRoot, EnsureSigned};
pub use moonbeam_core_primitives::{
	AccountId, AccountIndex, Address, AssetId, Balance, BlockNumber, DigestItem, Hash, Header,
	Index, Signature,
};
use moonbeam_rpc_primitives_txpool::TxPoolResponse;
pub use pallet_author_slot_filter::EligibilityValue;
use pallet_balances::NegativeImbalance;
use pallet_ethereum::Call::transact;
use pallet_ethereum::Transaction as EthereumTransaction;
use pallet_evm::{
	Account as EVMAccount, EVMCurrencyAdapter, EnsureAddressNever, EnsureAddressRoot,
	FeeCalculator, GasWeightMapping, OnChargeEVMTransaction as OnChargeEVMTransactionT, Runner,
};
<<<<<<< HEAD
use pallet_transaction_payment::{CurrencyAdapter, Multiplier, MultiplierUpdate};
pub use parachain_staking::{InflationInfo, Range};
=======
pub use pallet_parachain_staking::{InflationInfo, Range};
use pallet_transaction_payment::{CurrencyAdapter, Multiplier, TargetedFeeAdjustment};
>>>>>>> 1006872a
use parity_scale_codec::{Decode, Encode, MaxEncodedLen};
use scale_info::TypeInfo;
use sp_api::impl_runtime_apis;
use sp_core::{OpaqueMetadata, H160, H256, U256};
use sp_runtime::{
	create_runtime_str, generic, impl_opaque_keys,
	traits::{
<<<<<<< HEAD
		BlakeTwo256, Block as BlockT, Convert, DispatchInfoOf, Dispatchable, IdentityLookup,
		PostDispatchInfoOf,
=======
		BlakeTwo256, Block as BlockT, DispatchInfoOf, Dispatchable, IdentityLookup,
		PostDispatchInfoOf, UniqueSaturatedInto,
>>>>>>> 1006872a
	},
	transaction_validity::{
		InvalidTransaction, TransactionSource, TransactionValidity, TransactionValidityError,
	},
	ApplyExtrinsicResult, Perbill, Percent, Permill, Perquintill, SaturatedConversion,
};
use sp_std::{
	convert::{From, Into, TryFrom},
	prelude::*,
};
#[cfg(feature = "std")]
use sp_version::NativeVersion;
use sp_version::RuntimeVersion;

use nimbus_primitives::{CanAuthor, NimbusId};

mod precompiles;
pub use precompiles::{
	MoonbasePrecompiles, FOREIGN_ASSET_PRECOMPILE_ADDRESS_PREFIX,
	LOCAL_ASSET_PRECOMPILE_ADDRESS_PREFIX,
};

use smallvec::smallvec;

#[cfg(any(feature = "std", test))]
pub use sp_runtime::BuildStorage;

pub type Precompiles = MoonbasePrecompiles<Runtime>;

pub mod asset_config;
pub mod xcm_config;

/// UNIT, the native token, uses 18 decimals of precision.
pub mod currency {
	use super::Balance;

	// Provide a common factor between runtimes based on a supply of 10_000_000 tokens.
	pub const SUPPLY_FACTOR: Balance = 1;

	pub const WEI: Balance = 1;
	pub const KILOWEI: Balance = 1_000;
	pub const MEGAWEI: Balance = 1_000_000;
	pub const GIGAWEI: Balance = 1_000_000_000;
	pub const MICROUNIT: Balance = 1_000_000_000_000;
	pub const MILLIUNIT: Balance = 1_000_000_000_000_000;
	pub const UNIT: Balance = 1_000_000_000_000_000_000;
	pub const KILOUNIT: Balance = 1_000_000_000_000_000_000_000;

	pub const TRANSACTION_BYTE_FEE: Balance = 1 * GIGAWEI * SUPPLY_FACTOR;
	pub const STORAGE_BYTE_FEE: Balance = 100 * MICROUNIT * SUPPLY_FACTOR;
	pub const WEIGHT_FEE: Balance = 50 * KILOWEI * SUPPLY_FACTOR;

	pub const fn deposit(items: u32, bytes: u32) -> Balance {
		items as Balance * 1 * UNIT * SUPPLY_FACTOR + (bytes as Balance) * STORAGE_BYTE_FEE
	}
}

/// Maximum weight per block
pub const MAXIMUM_BLOCK_WEIGHT: Weight = WEIGHT_PER_SECOND / 2;

pub const MILLISECS_PER_BLOCK: u64 = 12000;
pub const MINUTES: BlockNumber = 60_000 / (MILLISECS_PER_BLOCK as BlockNumber);
pub const HOURS: BlockNumber = MINUTES * 60;
pub const DAYS: BlockNumber = HOURS * 24;
pub const WEEKS: BlockNumber = DAYS * 7;
/// Opaque types. These are used by the CLI to instantiate machinery that don't need to know
/// the specifics of the runtime. They can then be made to be agnostic over specific formats
/// of data like extrinsics, allowing for them to continue syncing the network through upgrades
/// to even the core data structures.
pub mod opaque {
	use super::*;

	pub use sp_runtime::OpaqueExtrinsic as UncheckedExtrinsic;
	pub type Block = generic::Block<Header, UncheckedExtrinsic>;

	impl_opaque_keys! {
		pub struct SessionKeys {
			pub nimbus: AuthorInherent,
			pub vrf: session_keys_primitives::VrfSessionKey,
		}
	}
}

/// This runtime version.
/// The spec_version is composed of 2x2 digits. The first 2 digits represent major changes
/// that can't be skipped, such as data migration upgrades. The last 2 digits represent minor
/// changes which can be skipped.
#[sp_version::runtime_version]
pub const VERSION: RuntimeVersion = RuntimeVersion {
	spec_name: create_runtime_str!("moonbase"),
	impl_name: create_runtime_str!("moonbase"),
	authoring_version: 4,
	spec_version: 1800,
	impl_version: 0,
	apis: RUNTIME_API_VERSIONS,
	transaction_version: 2,
	state_version: 0,
};

/// The version information used to identify this runtime when compiled natively.
#[cfg(feature = "std")]
pub fn native_version() -> NativeVersion {
	NativeVersion {
		runtime_version: VERSION,
		can_author_with: Default::default(),
	}
}

const NORMAL_DISPATCH_RATIO: Perbill = Perbill::from_percent(75);
const NORMAL_WEIGHT: Weight = MAXIMUM_BLOCK_WEIGHT * 3 / 4;
// Here we assume Ethereum's base fee of 21000 gas and convert to weight, but we
// subtract roughly the cost of a balance transfer from it (about 1/3 the cost)
// and some cost to account for per-byte-fee.
// TODO: we should use benchmarking's overhead feature to measure this
pub const EXTRINSIC_BASE_WEIGHT: Weight = 10000 * WEIGHT_PER_GAS;

pub struct RuntimeBlockWeights;
impl Get<frame_system::limits::BlockWeights> for RuntimeBlockWeights {
	fn get() -> frame_system::limits::BlockWeights {
		frame_system::limits::BlockWeights::builder()
			.for_class(DispatchClass::Normal, |weights| {
				weights.base_extrinsic = EXTRINSIC_BASE_WEIGHT;
				weights.max_total = NORMAL_WEIGHT.into();
			})
			.for_class(DispatchClass::Operational, |weights| {
				weights.max_total = MAXIMUM_BLOCK_WEIGHT.into();
				weights.reserved = (MAXIMUM_BLOCK_WEIGHT - NORMAL_WEIGHT).into();
			})
			.avg_block_initialization(Perbill::from_percent(10))
			.build()
			.expect("Provided BlockWeight definitions are valid, qed")
	}
}

parameter_types! {
	pub const Version: RuntimeVersion = VERSION;
	/// TODO: this is left here so that `impl_runtime_apis_plus_common` will find the same type for
	/// `BlockWeights` in all runtimes. It can probably be removed once the custom
	/// `RuntimeBlockWeights` has been pushed to each runtime.
	pub BlockWeights: frame_system::limits::BlockWeights = RuntimeBlockWeights::get();
	/// We allow for 5 MB blocks.
	pub BlockLength: frame_system::limits::BlockLength = frame_system::limits::BlockLength
		::max_with_normal_ratio(5 * 1024 * 1024, NORMAL_DISPATCH_RATIO);
}

impl frame_system::Config for Runtime {
	/// The identifier used to distinguish between accounts.
	type AccountId = AccountId;
	/// The aggregated dispatch type that is available for extrinsics.
	type Call = Call;
	/// The lookup mechanism to get account ID from whatever is passed in dispatchers.
	type Lookup = IdentityLookup<AccountId>;
	/// The index type for storing how many extrinsics an account has signed.
	type Index = Index;
	/// The index type for blocks.
	type BlockNumber = BlockNumber;
	/// The type for hashing blocks and tries.
	type Hash = Hash;
	/// The hashing algorithm used.
	type Hashing = BlakeTwo256;
	/// The header type.
	type Header = generic::Header<BlockNumber, BlakeTwo256>;
	/// The ubiquitous event type.
	type Event = Event;
	/// The ubiquitous origin type.
	type Origin = Origin;
	/// Maximum number of block number to block hash mappings to keep (oldest pruned first).
	type BlockHashCount = ConstU32<256>;
	/// Maximum weight of each block. With a default weight system of 1byte == 1weight, 4mb is ok.
	type BlockWeights = RuntimeBlockWeights;
	/// Maximum size of all encoded transactions (in bytes) that are allowed in one block.
	type BlockLength = BlockLength;
	/// Runtime version.
	type Version = Version;
	type PalletInfo = PalletInfo;
	type AccountData = pallet_balances::AccountData<Balance>;
	type OnNewAccount = ();
	type OnKilledAccount = ();
	type DbWeight = RocksDbWeight;
	type BaseCallFilter = MaintenanceMode;
	type SystemWeightInfo = ();
	/// This is used as an identifier of the chain. 42 is the generic substrate prefix.
	type SS58Prefix = ConstU16<1287>;
	type OnSetCode = cumulus_pallet_parachain_system::ParachainSetCode<Self>;
	type MaxConsumers = frame_support::traits::ConstU32<16>;
}

impl pallet_utility::Config for Runtime {
	type Event = Event;
	type Call = Call;
	type PalletsOrigin = OriginCaller;
	type WeightInfo = pallet_utility::weights::SubstrateWeight<Runtime>;
}

impl pallet_timestamp::Config for Runtime {
	/// A timestamp: milliseconds since the unix epoch.
	type Moment = u64;
	type OnTimestampSet = ();
	type MinimumPeriod = ConstU64<1>;
	type WeightInfo = pallet_timestamp::weights::SubstrateWeight<Runtime>;
}

impl pallet_balances::Config for Runtime {
	type MaxReserves = ConstU32<50>;
	type ReserveIdentifier = [u8; 4];
	type MaxLocks = ConstU32<50>;
	/// The type for recording an account's balance.
	type Balance = Balance;
	/// The ubiquitous event type.
	type Event = Event;
	type DustRemoval = ();
	type ExistentialDeposit = ConstU128<0>;
	type AccountStore = System;
	type WeightInfo = pallet_balances::weights::SubstrateWeight<Runtime>;
}

pub struct DealWithFees<R>(sp_std::marker::PhantomData<R>);
impl<R> OnUnbalanced<NegativeImbalance<R>> for DealWithFees<R>
where
	R: pallet_balances::Config + pallet_treasury::Config,
	pallet_treasury::Pallet<R>: OnUnbalanced<NegativeImbalance<R>>,
{
	// this seems to be called for substrate-based transactions
	fn on_unbalanceds<B>(mut fees_then_tips: impl Iterator<Item = NegativeImbalance<R>>) {
		if let Some(fees) = fees_then_tips.next() {
			// for fees, 80% are burned, 20% to the treasury
			let (_, to_treasury) = fees.ration(80, 20);
			// Balances pallet automatically burns dropped Negative Imbalances by decreasing
			// total_supply accordingly
			<pallet_treasury::Pallet<R> as OnUnbalanced<_>>::on_unbalanced(to_treasury);
		}
	}

	// this is called from pallet_evm for Ethereum-based transactions
	// (technically, it calls on_unbalanced, which calls this when non-zero)
	fn on_nonzero_unbalanced(amount: NegativeImbalance<R>) {
		// Balances pallet automatically burns dropped Negative Imbalances by decreasing
		// total_supply accordingly
		let (_, to_treasury) = amount.ration(80, 20);
		<pallet_treasury::Pallet<R> as OnUnbalanced<_>>::on_unbalanced(to_treasury);
	}
}

pub struct LengthToFee;
impl WeightToFeePolynomial for LengthToFee {
	type Balance = Balance;

	fn polynomial() -> WeightToFeeCoefficients<Self::Balance> {
		smallvec![
			WeightToFeeCoefficient {
				degree: 1,
				coeff_frac: Perbill::zero(),
				coeff_integer: currency::TRANSACTION_BYTE_FEE,
				negative: false,
			},
			WeightToFeeCoefficient {
				degree: 3,
				coeff_frac: Perbill::zero(),
				coeff_integer: 1 * currency::SUPPLY_FACTOR,
				negative: false,
			},
		]
	}
}

impl pallet_transaction_payment::Config for Runtime {
	type Event = Event;
	type OnChargeTransaction = CurrencyAdapter<Balances, DealWithFees<Runtime>>;
	type OperationalFeeMultiplier = ConstU8<5>;
	type WeightToFee = ConstantMultiplier<Balance, ConstU128<{ currency::WEIGHT_FEE }>>;
	type LengthToFee = LengthToFee;
	type FeeMultiplierUpdate = FixedGasPrice;
}

impl pallet_sudo::Config for Runtime {
	type Call = Call;
	type Event = Event;
}

impl pallet_ethereum_chain_id::Config for Runtime {}

impl pallet_randomness_collective_flip::Config for Runtime {}

/// Current approximation of the gas/s consumption considering
/// EVM execution over compiled WASM (on 4.4Ghz CPU).
/// Given the 500ms Weight, from which 75% only are used for transactions,
/// the total EVM execution gas limit is: GAS_PER_SECOND * 0.500 * 0.75 ~= 15_000_000.
pub const GAS_PER_SECOND: u64 = 40_000_000;

/// Approximate ratio of the amount of Weight per Gas.
/// u64 works for approximations because Weight is a very small unit compared to gas.
pub const WEIGHT_PER_GAS: u64 = WEIGHT_PER_SECOND / GAS_PER_SECOND;

pub struct MoonbeamGasWeightMapping;

impl pallet_evm::GasWeightMapping for MoonbeamGasWeightMapping {
	fn gas_to_weight(gas: u64) -> Weight {
		gas.saturating_mul(WEIGHT_PER_GAS)
	}
	fn weight_to_gas(weight: Weight) -> u64 {
		u64::try_from(weight.wrapping_div(WEIGHT_PER_GAS)).unwrap_or(u32::MAX as u64)
	}
}

parameter_types! {
	pub BlockGasLimit: U256
		= U256::from(NORMAL_DISPATCH_RATIO * MAXIMUM_BLOCK_WEIGHT / WEIGHT_PER_GAS);
	pub PrecompilesValue: MoonbasePrecompiles<Runtime> = MoonbasePrecompiles::<_>::new();
}

/// Implementation of both Ethereum and Substrate congestion-based fee modifiers (EIP-1559 and
/// pallet-transaction-payment) which returns a fixed fee.
pub struct FixedGasPrice;
impl FixedGasPrice {
	pub fn gas_price() -> U256 {
		(1 * currency::GIGAWEI * currency::SUPPLY_FACTOR).into()
	}
	pub fn weight_multiplier() -> Multiplier {
		// note that 'as_u128' will panic if gas_price() overflows a u128
		let weight_price = Self::gas_price() / U256::from(WEIGHT_PER_GAS);
		weight_price.as_u128().into()
	}
}

impl FeeCalculator for FixedGasPrice {
	fn min_gas_price() -> (U256, Weight) {
		(
			(1 * currency::GIGAWEI * currency::SUPPLY_FACTOR).into(),
			0u64,
		)
	}
}

/// Implementation of MultiplierUpdate which uses FixedGasPrice to update
/// pallet-transaction-payment's fee modifier.
///
/// Note that the MultiplierUpdate trait itself is currently only used in transaction-payment's
/// integrity_test() hook. The important conversion occurs in its on_finalize() hook and uses the
/// Convert trait.
///
/// Reminder: Multiplier is a FixedU128, which is a fixed point unsigned in the range
/// [0.000000000000000000, 340282366920938463463.374607431768211455]
impl MultiplierUpdate for FixedGasPrice {
	fn min() -> Multiplier {
		Self::weight_multiplier()
	}
	fn target() -> Perquintill {
		Perquintill::from_percent(0)
	}
	fn variability() -> Multiplier {
		0.into()
	}
}

impl Convert<Multiplier, Multiplier> for FixedGasPrice {
	fn convert(_previous: Multiplier) -> Multiplier {
		Self::weight_multiplier()
	}
}

/// The author inherent provides an AccountId, but pallet evm needs an H160.
/// This simple adapter makes the conversion for any types T, U such that T: Into<U>
pub struct FindAuthorAdapter<T, U, Inner>(sp_std::marker::PhantomData<(T, U, Inner)>);

impl<T, U, Inner> FindAuthor<U> for FindAuthorAdapter<T, U, Inner>
where
	T: Into<U>,
	Inner: FindAuthor<T>,
{
	fn find_author<'a, I>(digests: I) -> Option<U>
	where
		I: 'a + IntoIterator<Item = (sp_runtime::ConsensusEngineId, &'a [u8])>,
	{
		Inner::find_author(digests).map(Into::into)
	}
}

moonbeam_runtime_common::impl_on_charge_evm_transaction!();

impl pallet_evm::Config for Runtime {
	type FeeCalculator = FixedGasPrice;
	type GasWeightMapping = MoonbeamGasWeightMapping;
	type BlockHashMapping = pallet_ethereum::EthereumBlockHashMapping<Self>;
	type CallOrigin = EnsureAddressRoot<AccountId>;
	type WithdrawOrigin = EnsureAddressNever<AccountId>;
	type AddressMapping = moonbeam_runtime_common::IntoAddressMapping;
	type Currency = Balances;
	type Event = Event;
	type Runner = pallet_evm::runner::stack::Runner<Self>;
	type PrecompilesType = MoonbasePrecompiles<Self>;
	type PrecompilesValue = PrecompilesValue;
	type ChainId = EthereumChainId;
	type OnChargeTransaction = OnChargeEVMTransaction<DealWithFees<Runtime>>;
	type BlockGasLimit = BlockGasLimit;
	type FindAuthor = FindAuthorAdapter<AccountId20, H160, AuthorInherent>;
}

parameter_types! {
	pub MaximumSchedulerWeight: Weight = NORMAL_DISPATCH_RATIO * RuntimeBlockWeights::get().max_block;
}

impl pallet_scheduler::Config for Runtime {
	type Event = Event;
	type Origin = Origin;
	type PalletsOrigin = OriginCaller;
	type Call = Call;
	type MaximumWeight = MaximumSchedulerWeight;
	type ScheduleOrigin = EnsureRoot<AccountId>;
	type MaxScheduledPerBlock = ConstU32<50>;
	type WeightInfo = pallet_scheduler::weights::SubstrateWeight<Runtime>;
	type OriginPrivilegeCmp = EqualPrivilegeOnly;
	type PreimageProvider = ();
	type NoPreimagePostponement = ();
}

type CouncilInstance = pallet_collective::Instance1;
type TechCommitteeInstance = pallet_collective::Instance2;

impl pallet_collective::Config<CouncilInstance> for Runtime {
	type Origin = Origin;
	type Event = Event;
	type Proposal = Call;
	/// The maximum amount of time (in blocks) for council members to vote on motions.
	/// Motions may end in fewer blocks if enough votes are cast to determine the result.
	type MotionDuration = ConstU32<{ 3 * DAYS }>;
	/// The maximum number of Proposlas that can be open in the council at once.
	type MaxProposals = ConstU32<100>;
	/// The maximum number of council members.
	type MaxMembers = ConstU32<100>;
	type DefaultVote = pallet_collective::MoreThanMajorityThenPrimeDefaultVote;
	type WeightInfo = pallet_collective::weights::SubstrateWeight<Runtime>;
}

impl pallet_collective::Config<TechCommitteeInstance> for Runtime {
	type Origin = Origin;
	type Event = Event;
	type Proposal = Call;
	/// The maximum amount of time (in blocks) for technical committee members to vote on motions.
	/// Motions may end in fewer blocks if enough votes are cast to determine the result.
	type MotionDuration = ConstU32<{ 3 * DAYS }>;
	/// The maximum number of Proposlas that can be open in the technical committee at once.
	type MaxProposals = ConstU32<100>;
	/// The maximum number of technical committee members.
	type MaxMembers = ConstU32<100>;
	type DefaultVote = pallet_collective::MoreThanMajorityThenPrimeDefaultVote;
	type WeightInfo = pallet_collective::weights::SubstrateWeight<Runtime>;
}

// The purpose of this offset is to ensure that a democratic proposal will not apply in the same
// block as a round change.
const ENACTMENT_OFFSET: u32 = 300;

impl pallet_democracy::Config for Runtime {
	type Proposal = Call;
	type Event = Event;
	type Currency = Balances;
	type EnactmentPeriod = ConstU32<{ 1 * DAYS + ENACTMENT_OFFSET }>;
	type LaunchPeriod = ConstU32<{ 1 * DAYS }>;
	type VotingPeriod = ConstU32<{ 5 * DAYS }>;
	type VoteLockingPeriod = ConstU32<{ 1 * DAYS }>;
	type FastTrackVotingPeriod = ConstU32<{ 4 * HOURS }>;
	type MinimumDeposit = ConstU128<{ 4 * currency::UNIT * currency::SUPPLY_FACTOR }>;
	/// To decide what their next motion is.
	type ExternalOrigin =
		pallet_collective::EnsureProportionAtLeast<AccountId, CouncilInstance, 1, 2>;
	/// To have the next scheduled referendum be a straight majority-carries vote.
	type ExternalMajorityOrigin =
		pallet_collective::EnsureProportionAtLeast<AccountId, CouncilInstance, 3, 5>;
	/// To have the next scheduled referendum be a straight default-carries (NTB) vote.
	type ExternalDefaultOrigin =
		pallet_collective::EnsureProportionAtLeast<AccountId, CouncilInstance, 3, 5>;
	/// To allow a shorter voting/enactment period for external proposals.
	type FastTrackOrigin =
		pallet_collective::EnsureProportionAtLeast<AccountId, TechCommitteeInstance, 1, 2>;
	/// To instant fast track.
	type InstantOrigin =
		pallet_collective::EnsureProportionAtLeast<AccountId, TechCommitteeInstance, 3, 5>;
	// To cancel a proposal which has been passed.
	type CancellationOrigin = EitherOfDiverse<
		EnsureRoot<AccountId>,
		pallet_collective::EnsureProportionAtLeast<AccountId, CouncilInstance, 3, 5>,
	>;
	// To cancel a proposal before it has been passed.
	type CancelProposalOrigin = EitherOfDiverse<
		EnsureRoot<AccountId>,
		pallet_collective::EnsureProportionAtLeast<AccountId, TechCommitteeInstance, 3, 5>,
	>;
	type BlacklistOrigin = EnsureRoot<AccountId>;
	// Any single technical committee member may veto a coming council proposal, however they can
	// only do it once and it lasts only for the cooloff period.
	type VetoOrigin = pallet_collective::EnsureMember<AccountId, TechCommitteeInstance>;
	type CooloffPeriod = ConstU32<{ 7 * DAYS }>;
	type PreimageByteDeposit = ConstU128<{ currency::STORAGE_BYTE_FEE }>;
	type Slash = ();
	type InstantAllowed = ConstBool<true>;
	type Scheduler = Scheduler;
	type MaxVotes = ConstU32<100>;
	type OperationalPreimageOrigin = pallet_collective::EnsureMember<AccountId, CouncilInstance>;
	type PalletsOrigin = OriginCaller;
	type WeightInfo = pallet_democracy::weights::SubstrateWeight<Runtime>;
	type MaxProposals = ConstU32<100>;
}

parameter_types! {
	pub const ProposalBond: Permill = Permill::from_percent(5);
	pub const TreasuryId: PalletId = PalletId(*b"pc/trsry");
}

type TreasuryApproveOrigin = EitherOfDiverse<
	EnsureRoot<AccountId>,
	pallet_collective::EnsureProportionAtLeast<AccountId, CouncilInstance, 3, 5>,
>;

type TreasuryRejectOrigin = EitherOfDiverse<
	EnsureRoot<AccountId>,
	pallet_collective::EnsureProportionMoreThan<AccountId, CouncilInstance, 1, 2>,
>;

impl pallet_treasury::Config for Runtime {
	type PalletId = TreasuryId;
	type Currency = Balances;
	// At least three-fifths majority of the council is required (or root) to approve a proposal
	type ApproveOrigin = TreasuryApproveOrigin;
	// More than half of the council is required (or root) to reject a proposal
	type RejectOrigin = TreasuryRejectOrigin;
	type Event = Event;
	// If spending proposal rejected, transfer proposer bond to treasury
	type OnSlash = Treasury;
	type ProposalBond = ProposalBond;
	type ProposalBondMinimum = ConstU128<{ 1 * currency::UNIT * currency::SUPPLY_FACTOR }>;
	type SpendPeriod = ConstU32<{ 6 * DAYS }>;
	type Burn = ();
	type BurnDestination = ();
	type MaxApprovals = ConstU32<100>;
	type WeightInfo = pallet_treasury::weights::SubstrateWeight<Runtime>;
	type SpendFunds = ();
	type ProposalBondMaximum = ();
	type SpendOrigin = frame_support::traits::NeverEnsureOrigin<Balance>; // Same as Polkadot
}

type IdentityForceOrigin = EitherOfDiverse<
	EnsureRoot<AccountId>,
	pallet_collective::EnsureProportionMoreThan<AccountId, CouncilInstance, 1, 2>,
>;
type IdentityRegistrarOrigin = EitherOfDiverse<
	EnsureRoot<AccountId>,
	pallet_collective::EnsureProportionMoreThan<AccountId, CouncilInstance, 1, 2>,
>;

impl pallet_identity::Config for Runtime {
	type Event = Event;
	type Currency = Balances;
	// Add one item in storage and take 258 bytes
	type BasicDeposit = ConstU128<{ currency::deposit(1, 258) }>;
	// Not add any item to the storage but takes 66 bytes
	type FieldDeposit = ConstU128<{ currency::deposit(0, 66) }>;
	// Add one item in storage and take 53 bytes
	type SubAccountDeposit = ConstU128<{ currency::deposit(1, 53) }>;
	type MaxSubAccounts = ConstU32<100>;
	type MaxAdditionalFields = ConstU32<100>;
	type MaxRegistrars = ConstU32<20>;
	type Slashed = Treasury;
	type ForceOrigin = IdentityForceOrigin;
	type RegistrarOrigin = IdentityRegistrarOrigin;
	type WeightInfo = pallet_identity::weights::SubstrateWeight<Runtime>;
}

pub struct TransactionConverter;

impl fp_rpc::ConvertTransaction<UncheckedExtrinsic> for TransactionConverter {
	fn convert_transaction(&self, transaction: pallet_ethereum::Transaction) -> UncheckedExtrinsic {
		UncheckedExtrinsic::new_unsigned(
			pallet_ethereum::Call::<Runtime>::transact { transaction }.into(),
		)
	}
}

impl fp_rpc::ConvertTransaction<opaque::UncheckedExtrinsic> for TransactionConverter {
	fn convert_transaction(
		&self,
		transaction: pallet_ethereum::Transaction,
	) -> opaque::UncheckedExtrinsic {
		let extrinsic = UncheckedExtrinsic::new_unsigned(
			pallet_ethereum::Call::<Runtime>::transact { transaction }.into(),
		);
		let encoded = extrinsic.encode();
		opaque::UncheckedExtrinsic::decode(&mut &encoded[..])
			.expect("Encoded extrinsic is always valid")
	}
}

impl pallet_ethereum::Config for Runtime {
	type Event = Event;
	type StateRoot = pallet_ethereum::IntermediateStateRoot<Self>;
}

impl pallet_ethereum_xcm::Config for Runtime {
	type InvalidEvmTransactionError = pallet_ethereum::InvalidTransactionWrapper;
	type ValidatedTransaction = pallet_ethereum::ValidatedTransaction<Self>;
	type XcmEthereumOrigin = pallet_ethereum_xcm::EnsureXcmEthereumTransaction;
	type ReservedXcmpWeight = ReservedXcmpWeight;
}

parameter_types! {
	pub const ReservedXcmpWeight: Weight = MAXIMUM_BLOCK_WEIGHT / 4;
	pub const ReservedDmpWeight: Weight = MAXIMUM_BLOCK_WEIGHT / 4;
}

impl cumulus_pallet_parachain_system::Config for Runtime {
	type Event = Event;
	type OnSystemEvent = ();
	type SelfParaId = ParachainInfo;
	type DmpMessageHandler = MaintenanceMode;
	type ReservedDmpWeight = ReservedDmpWeight;
	type OutboundXcmpMessageSource = XcmpQueue;
	type XcmpMessageHandler = XcmpQueue;
	type ReservedXcmpWeight = ReservedXcmpWeight;
	type CheckAssociatedRelayNumber = cumulus_pallet_parachain_system::RelayNumberStrictlyIncreases;
}

impl parachain_info::Config for Runtime {}

parameter_types! {
	/// Default fixed percent a collator takes off the top of due rewards
	pub const DefaultCollatorCommission: Perbill = Perbill::from_percent(20);
	/// Default percent of inflation set aside for parachain bond every round
	pub const DefaultParachainBondReservePercent: Percent = Percent::from_percent(30);
}

pub struct OnCollatorPayout;
impl pallet_parachain_staking::OnCollatorPayout<AccountId, Balance> for OnCollatorPayout {
	fn on_collator_payout(
		for_round: pallet_parachain_staking::RoundIndex,
		collator_id: AccountId,
		amount: Balance,
	) -> Weight {
		MoonbeamOrbiters::distribute_rewards(for_round, collator_id, amount)
	}
}
pub struct OnNewRound;
impl pallet_parachain_staking::OnNewRound for OnNewRound {
	fn on_new_round(round_index: pallet_parachain_staking::RoundIndex) -> Weight {
		MoonbeamOrbiters::on_new_round(round_index)
	}
}

impl pallet_parachain_staking::Config for Runtime {
	type Event = Event;
	type Currency = Balances;
	type MonetaryGovernanceOrigin = EnsureRoot<AccountId>;
	/// Minimum round length is 2 minutes (10 * 12 second block times)
	type MinBlocksPerRound = ConstU32<10>;
	/// Blocks per round
	type DefaultBlocksPerRound = ConstU32<{ 2 * HOURS }>;
	/// Rounds before the collator leaving the candidates request can be executed
	type LeaveCandidatesDelay = ConstU32<2>;
	/// Rounds before the candidate bond increase/decrease can be executed
	type CandidateBondLessDelay = ConstU32<2>;
	/// Rounds before the delegator exit can be executed
	type LeaveDelegatorsDelay = ConstU32<2>;
	/// Rounds before the delegator revocation can be executed
	type RevokeDelegationDelay = ConstU32<2>;
	/// Rounds before the delegator bond increase/decrease can be executed
	type DelegationBondLessDelay = ConstU32<2>;
	/// Rounds before the reward is paid
	type RewardPaymentDelay = ConstU32<2>;
	/// Minimum collators selected per round, default at genesis and minimum forever after
	type MinSelectedCandidates = ConstU32<8>;
	/// Maximum top delegations per candidate
	type MaxTopDelegationsPerCandidate = ConstU32<300>;
	/// Maximum bottom delegations per candidate
	type MaxBottomDelegationsPerCandidate = ConstU32<50>;
	/// Maximum delegations per delegator
	type MaxDelegationsPerDelegator = ConstU32<100>;
	type DefaultCollatorCommission = DefaultCollatorCommission;
	type DefaultParachainBondReservePercent = DefaultParachainBondReservePercent;
	/// Minimum stake required to become a collator
	type MinCollatorStk = ConstU128<{ 1000 * currency::UNIT * currency::SUPPLY_FACTOR }>;
	/// Minimum stake required to be reserved to be a candidate
	type MinCandidateStk = ConstU128<{ 500 * currency::UNIT * currency::SUPPLY_FACTOR }>;
	/// Minimum stake required to be reserved to be a delegator
	type MinDelegation = ConstU128<{ 1 * currency::UNIT * currency::SUPPLY_FACTOR }>;
	/// Minimum stake required to be reserved to be a delegator
	type MinDelegatorStk = ConstU128<{ 1 * currency::UNIT * currency::SUPPLY_FACTOR }>;
	type BlockAuthor = AuthorInherent;
	type OnCollatorPayout = OnCollatorPayout;
	type OnNewRound = OnNewRound;
	type WeightInfo = pallet_parachain_staking::weights::SubstrateWeight<Runtime>;
}

impl pallet_author_inherent::Config for Runtime {
	type SlotBeacon = RelaychainBlockNumberProvider<Self>;
	type AccountLookup = MoonbeamOrbiters;
	type CanAuthor = AuthorFilter;
	type WeightInfo = pallet_author_inherent::weights::SubstrateWeight<Runtime>;
}

impl pallet_author_slot_filter::Config for Runtime {
	type Event = Event;
	type RandomnessSource = RandomnessCollectiveFlip;
	type PotentialAuthors = ParachainStaking;
	type WeightInfo = pallet_author_slot_filter::weights::SubstrateWeight<Runtime>;
}

parameter_types! {
	pub const InitializationPayment: Perbill = Perbill::from_percent(30);
	pub const RelaySignaturesThreshold: Perbill = Perbill::from_percent(100);
	pub const SignatureNetworkIdentifier:  &'static [u8] = b"moonbase-";

}

impl pallet_crowdloan_rewards::Config for Runtime {
	type Event = Event;
	type Initialized = ConstBool<false>;
	type InitializationPayment = InitializationPayment;
	type MaxInitContributors = ConstU32<500>;
	// TODO to be revisited
	type MinimumReward = ConstU128<0>;
	type RewardCurrency = Balances;
	type RelayChainAccountId = [u8; 32];
	type RewardAddressAssociateOrigin = EnsureSigned<Self::AccountId>;
	type RewardAddressChangeOrigin = EnsureSigned<Self::AccountId>;
	type RewardAddressRelayVoteThreshold = RelaySignaturesThreshold;
	type SignatureNetworkIdentifier = SignatureNetworkIdentifier;
	type VestingBlockNumber = cumulus_primitives_core::relay_chain::BlockNumber;
	type VestingBlockProvider =
		cumulus_pallet_parachain_system::RelaychainBlockNumberProvider<Self>;
	type WeightInfo = pallet_crowdloan_rewards::weights::SubstrateWeight<Runtime>;
}

// This is a simple session key manager. It should probably either work with, or be replaced
// entirely by pallet sessions
impl pallet_author_mapping::Config for Runtime {
	type Event = Event;
	type DepositCurrency = Balances;
	type DepositAmount = ConstU128<{ 100 * currency::UNIT * currency::SUPPLY_FACTOR }>;
	type Keys = session_keys_primitives::VrfId;
	type WeightInfo = pallet_author_mapping::weights::SubstrateWeight<Runtime>;
}

/// The type used to represent the kinds of proxying allowed.
#[cfg_attr(feature = "std", derive(serde::Serialize, serde::Deserialize))]
#[derive(
	Copy, Clone, Eq, PartialEq, Ord, PartialOrd, Encode, Decode, Debug, MaxEncodedLen, TypeInfo,
)]
pub enum ProxyType {
	/// All calls can be proxied. This is the trivial/most permissive filter.
	Any = 0,
	/// Only extrinsics that do not transfer funds.
	NonTransfer = 1,
	/// Only extrinsics related to governance (democracy and collectives).
	Governance = 2,
	/// Only extrinsics related to staking.
	Staking = 3,
	/// Allow to veto an announced proxy call.
	CancelProxy = 4,
	/// Allow extrinsic related to Balances.
	Balances = 5,
	/// Allow extrinsic related to AuthorMapping.
	AuthorMapping = 6,
	/// Allow extrinsic related to IdentityJudgement.
	IdentityJudgement = 7,
}

impl Default for ProxyType {
	fn default() -> Self {
		Self::Any
	}
}

impl InstanceFilter<Call> for ProxyType {
	fn filter(&self, c: &Call) -> bool {
		match self {
			ProxyType::Any => true,
			ProxyType::NonTransfer => {
				matches!(
					c,
					Call::System(..)
						| Call::Timestamp(..) | Call::ParachainStaking(..)
						| Call::Democracy(..) | Call::CouncilCollective(..)
						| Call::Identity(..) | Call::TechCommitteeCollective(..)
						| Call::Utility(..) | Call::Proxy(..)
						| Call::AuthorMapping(..)
						| Call::CrowdloanRewards(pallet_crowdloan_rewards::Call::claim { .. })
				)
			}
			ProxyType::Governance => matches!(
				c,
				Call::Democracy(..)
					| Call::CouncilCollective(..)
					| Call::TechCommitteeCollective(..)
					| Call::Utility(..)
			),
			ProxyType::Staking => matches!(
				c,
				Call::ParachainStaking(..)
					| Call::Utility(..) | Call::AuthorMapping(..)
					| Call::MoonbeamOrbiters(..)
			),
			ProxyType::CancelProxy => matches!(
				c,
				Call::Proxy(pallet_proxy::Call::reject_announcement { .. })
			),
			ProxyType::Balances => matches!(c, Call::Balances(..) | Call::Utility(..)),
			ProxyType::AuthorMapping => matches!(c, Call::AuthorMapping(..)),
			ProxyType::IdentityJudgement => matches!(
				c,
				Call::Identity(pallet_identity::Call::provide_judgement { .. }) | Call::Utility(..)
			),
		}
	}

	fn is_superset(&self, o: &Self) -> bool {
		match (self, o) {
			(x, y) if x == y => true,
			(ProxyType::Any, _) => true,
			(_, ProxyType::Any) => false,
			_ => false,
		}
	}
}

impl pallet_proxy::Config for Runtime {
	type Event = Event;
	type Call = Call;
	type Currency = Balances;
	type ProxyType = ProxyType;
	// One storage item; key size 32, value size 8
	type ProxyDepositBase = ConstU128<{ currency::deposit(1, 8) }>;
	// Additional storage item size of 21 bytes (20 bytes AccountId + 1 byte sizeof(ProxyType)).
	type ProxyDepositFactor = ConstU128<{ currency::deposit(0, 21) }>;
	type MaxProxies = ConstU32<32>;
	type WeightInfo = pallet_proxy::weights::SubstrateWeight<Runtime>;
	type MaxPending = ConstU32<32>;
	type CallHasher = BlakeTwo256;
	type AnnouncementDepositBase = ConstU128<{ currency::deposit(1, 8) }>;
	// Additional storage item size of 56 bytes:
	// - 20 bytes AccountId
	// - 32 bytes Hasher (Blake2256)
	// - 4 bytes BlockNumber (u32)
	type AnnouncementDepositFactor = ConstU128<{ currency::deposit(0, 56) }>;
}

impl pallet_migrations::Config for Runtime {
	type Event = Event;
	// TODO wire up our correct list of migrations here. Maybe this shouldn't be in
	// `moonbeam_runtime_common`.
	type MigrationsList = moonbeam_runtime_common::migrations::CommonMigrations<
		Runtime,
		CouncilCollective,
		TechCommitteeCollective,
	>;
}

/// Maintenance mode Call filter
pub struct MaintenanceFilter;
impl Contains<Call> for MaintenanceFilter {
	fn contains(c: &Call) -> bool {
		match c {
			Call::Assets(_) => false,
			Call::LocalAssets(_) => false,
			Call::Balances(_) => false,
			Call::CrowdloanRewards(_) => false,
			Call::Ethereum(_) => false,
			Call::EVM(_) => false,
			Call::Identity(_) => false,
			Call::XTokens(_) => false,
			Call::ParachainStaking(_) => false,
			Call::MoonbeamOrbiters(_) => false,
			Call::PolkadotXcm(_) => false,
			Call::Treasury(_) => false,
			Call::XcmTransactor(_) => false,
			_ => true,
		}
	}
}

/// Normal Call Filter
/// We dont allow to create nor mint assets, this for now is disabled
/// We only allow transfers. For now creation of assets will go through
/// asset-manager, while minting/burning only happens through xcm messages
/// This can change in the future
pub struct NormalFilter;
impl Contains<Call> for NormalFilter {
	fn contains(c: &Call) -> bool {
		match c {
			Call::Assets(method) => match method {
				pallet_assets::Call::transfer { .. } => true,
				pallet_assets::Call::transfer_keep_alive { .. } => true,
				pallet_assets::Call::approve_transfer { .. } => true,
				pallet_assets::Call::transfer_approved { .. } => true,
				pallet_assets::Call::cancel_approval { .. } => true,
				_ => false,
			},
			// We want to disable create, as we dont want users to be choosing the
			// assetId of their choice
			// We also disable destroy, as we want to route destroy through the
			// asset-manager, which guarantees the removal both at the EVM and
			// substrate side of things
			Call::LocalAssets(method) => match method {
				pallet_assets::Call::create { .. } => false,
				pallet_assets::Call::destroy { .. } => false,
				_ => true,
			},
			// We just want to enable this in case of live chains, since the default version
			// is populated at genesis
			Call::PolkadotXcm(method) => match method {
				pallet_xcm::Call::force_default_xcm_version { .. } => true,
				_ => false,
			},
			// We filter anonymous proxy as they make "reserve" inconsistent
			// See: https://github.com/paritytech/substrate/blob/37cca710eed3dadd4ed5364c7686608f5175cce1/frame/proxy/src/lib.rs#L270 // editorconfig-checker-disable-line
			Call::Proxy(method) => match method {
				pallet_proxy::Call::anonymous { .. } => false,
				pallet_proxy::Call::kill_anonymous { .. } => false,
				_ => true,
			},
			_ => true,
		}
	}
}

use cumulus_primitives_core::{relay_chain::BlockNumber as RelayBlockNumber, DmpMessageHandler};

pub struct XcmExecutionManager;
impl pallet_maintenance_mode::PauseXcmExecution for XcmExecutionManager {
	fn suspend_xcm_execution() -> DispatchResult {
		XcmpQueue::suspend_xcm_execution(Origin::root())
	}
	fn resume_xcm_execution() -> DispatchResult {
		XcmpQueue::resume_xcm_execution(Origin::root())
	}
}

pub struct MaintenanceDmpHandler;
impl DmpMessageHandler for MaintenanceDmpHandler {
	// This implementation makes messages be queued
	// Since the limit is 0, messages are queued for next iteration
	fn handle_dmp_messages(
		iter: impl Iterator<Item = (RelayBlockNumber, Vec<u8>)>,
		_limit: Weight,
	) -> Weight {
		DmpQueue::handle_dmp_messages(iter, 0)
	}
}

/// The hooks we wnat to run in Maintenance Mode
pub struct MaintenanceHooks;

impl OnInitialize<BlockNumber> for MaintenanceHooks {
	fn on_initialize(n: BlockNumber) -> Weight {
		AllPalletsReversedWithSystemFirst::on_initialize(n)
	}
}

// return 0
// For some reason using empty tuple () isnt working
// There exist only two pallets that use onIdle and these are xcmp and dmp queues
// For some reason putting an empty tumple does not work (transaction never finishes)
// We use an empty onIdle, if on the future we want one of the pallets to execute it
// we need to provide it here
impl OnIdle<BlockNumber> for MaintenanceHooks {
	fn on_idle(_n: BlockNumber, _max_weight: Weight) -> Weight {
		0
	}
}

impl OnRuntimeUpgrade for MaintenanceHooks {
	fn on_runtime_upgrade() -> Weight {
		AllPalletsReversedWithSystemFirst::on_runtime_upgrade()
	}
	#[cfg(feature = "try-runtime")]
	fn pre_upgrade() -> Result<(), &'static str> {
		AllPalletsReversedWithSystemFirst::pre_upgrade()
	}

	#[cfg(feature = "try-runtime")]
	fn post_upgrade() -> Result<(), &'static str> {
		AllPalletsReversedWithSystemFirst::post_upgrade()
	}
}

impl OnFinalize<BlockNumber> for MaintenanceHooks {
	fn on_finalize(n: BlockNumber) {
		AllPalletsReversedWithSystemFirst::on_finalize(n)
	}
}

impl OffchainWorker<BlockNumber> for MaintenanceHooks {
	fn offchain_worker(n: BlockNumber) {
		AllPalletsReversedWithSystemFirst::offchain_worker(n)
	}
}

impl pallet_maintenance_mode::Config for Runtime {
	type Event = Event;
	type NormalCallFilter = NormalFilter;
	type MaintenanceCallFilter = MaintenanceFilter;
	type MaintenanceOrigin =
		pallet_collective::EnsureProportionAtLeast<AccountId, TechCommitteeInstance, 2, 3>;
	type XcmExecutionManager = XcmExecutionManager;
	type NormalDmpHandler = DmpQueue;
	type MaintenanceDmpHandler = MaintenanceDmpHandler;
	// We use AllPalletsReversedWithSystemFirst because we dont want to change the hooks in normal
	// operation
	type NormalExecutiveHooks = AllPalletsReversedWithSystemFirst;
	type MaintenanceExecutiveHooks = MaintenanceHooks;
}

impl pallet_proxy_genesis_companion::Config for Runtime {
	type ProxyType = ProxyType;
}

parameter_types! {
	pub DefaultBaseFeePerGas: U256 = (1 * currency::GIGAWEI * currency::SUPPLY_FACTOR).into();
}

pub struct BaseFeeThreshold;
impl pallet_base_fee::BaseFeeThreshold for BaseFeeThreshold {
	fn lower() -> Permill {
		Permill::zero()
	}
	fn ideal() -> Permill {
		Permill::from_parts(500_000)
	}
	fn upper() -> Permill {
		Permill::from_parts(1_000_000)
	}
}

impl pallet_base_fee::Config for Runtime {
	type Event = Event;
	type Threshold = BaseFeeThreshold;
	// Tells `pallet_base_fee` whether to calculate a new BaseFee `on_finalize` or not.
	type IsActive = ConstBool<false>;
	type DefaultBaseFeePerGas = DefaultBaseFeePerGas;
}

parameter_types! {
	pub OrbiterReserveIdentifier: [u8; 4] = [b'o', b'r', b'b', b'i'];
}

impl pallet_moonbeam_orbiters::Config for Runtime {
	type Event = Event;
	type AccountLookup = AuthorMapping;
	type AddCollatorOrigin = EnsureRoot<AccountId>;
	type Currency = Balances;
	type DelCollatorOrigin = EnsureRoot<AccountId>;
	/// Maximum number of orbiters per collator
	type MaxPoolSize = ConstU32<8>;
	/// Maximum number of round to keep on storage
	type MaxRoundArchive = ConstU32<4>;
	type OrbiterReserveIdentifier = OrbiterReserveIdentifier;
	type RotatePeriod = ConstU32<3>;
	/// Round index type.
	type RoundIndex = pallet_parachain_staking::RoundIndex;
	type WeightInfo = pallet_moonbeam_orbiters::weights::SubstrateWeight<Runtime>;
}

/// Only callable after `set_validation_data` is called which forms this proof the same way
fn relay_chain_state_proof() -> RelayChainStateProof {
	let relay_storage_root = ParachainSystem::validation_data()
		.expect("set in `set_validation_data`")
		.relay_parent_storage_root;
	let relay_chain_state =
		ParachainSystem::relay_state_proof().expect("set in `set_validation_data`");
	RelayChainStateProof::new(ParachainInfo::get(), relay_storage_root, relay_chain_state)
		.expect("Invalid relay chain state proof, already constructed in `set_validation_data`")
}

pub struct BabeDataGetter;
impl pallet_randomness::GetBabeData<u64, Option<Hash>> for BabeDataGetter {
	// Tolerate panic here because only ever called in inherent (so can be omitted)
	fn get_epoch_index() -> u64 {
		relay_chain_state_proof()
			.read_optional_entry(relay_chain::well_known_keys::EPOCH_INDEX)
			.ok()
			.flatten()
			.expect("expected to be able to read epoch index from relay chain state proof")
	}
	fn get_epoch_randomness() -> Option<Hash> {
		relay_chain_state_proof()
			.read_optional_entry(relay_chain::well_known_keys::ONE_EPOCH_AGO_RANDOMNESS)
			.ok()
			.flatten()
	}
}

impl pallet_randomness::Config for Runtime {
	type Event = Event;
	type AddressMapping = moonbeam_runtime_common::IntoAddressMapping;
	type Currency = Balances;
	type BabeDataGetter = BabeDataGetter;
	type VrfKeyLookup = AuthorMapping;
	type Deposit = ConstU128<{ 1 * currency::UNIT * currency::SUPPLY_FACTOR }>;
	type MaxRandomWords = ConstU8<100>;
	type MinBlockDelay = ConstU32<2>;
	type MaxBlockDelay = ConstU32<2_000>;
	type BlockExpirationDelay = ConstU32<10_000>;
	type EpochExpirationDelay = ConstU64<10_000>;
}

construct_runtime! {
	pub enum Runtime where
		Block = Block,
		NodeBlock = opaque::Block,
		UncheckedExtrinsic = UncheckedExtrinsic
	{
		System: frame_system::{Pallet, Call, Storage, Config, Event<T>} = 0,
		Utility: pallet_utility::{Pallet, Call, Event} = 1,
		Timestamp: pallet_timestamp::{Pallet, Call, Storage, Inherent} = 2,
		Balances: pallet_balances::{Pallet, Call, Storage, Config<T>, Event<T>} = 3,
		Sudo: pallet_sudo::{Pallet, Call, Config<T>, Storage, Event<T>} = 4,
		RandomnessCollectiveFlip: pallet_randomness_collective_flip::{Pallet, Storage} = 5,
		ParachainSystem: cumulus_pallet_parachain_system::{Pallet, Call, Storage, Inherent, Event<T>} = 6,
		TransactionPayment: pallet_transaction_payment::{Pallet, Storage, Event<T>} = 7,
		ParachainInfo: parachain_info::{Pallet, Storage, Config} = 8,
		EthereumChainId: pallet_ethereum_chain_id::{Pallet, Storage, Config} = 9,
		EVM: pallet_evm::{Pallet, Config, Call, Storage, Event<T>} = 10,
		Ethereum: pallet_ethereum::{Pallet, Call, Storage, Event, Origin, Config} = 11,
		ParachainStaking: pallet_parachain_staking::{Pallet, Call, Storage, Event<T>, Config<T>} = 12,
		Scheduler: pallet_scheduler::{Pallet, Storage, Event<T>, Call} = 13,
		Democracy: pallet_democracy::{Pallet, Storage, Config<T>, Event<T>, Call} = 14,
		CouncilCollective:
			pallet_collective::<Instance1>::{Pallet, Call, Storage, Event<T>, Origin<T>, Config<T>} = 15,
		TechCommitteeCollective:
			pallet_collective::<Instance2>::{Pallet, Call, Storage, Event<T>, Origin<T>, Config<T>} = 16,
		Treasury: pallet_treasury::{Pallet, Storage, Config, Event<T>, Call} = 17,
		AuthorInherent: pallet_author_inherent::{Pallet, Call, Storage, Inherent} = 18,
		AuthorFilter: pallet_author_slot_filter::{Pallet, Call, Storage, Event, Config} = 19,
		CrowdloanRewards: pallet_crowdloan_rewards::{Pallet, Call, Config<T>, Storage, Event<T>} = 20,
		AuthorMapping: pallet_author_mapping::{Pallet, Call, Config<T>, Storage, Event<T>} = 21,
		Proxy: pallet_proxy::{Pallet, Call, Storage, Event<T>} = 22,
		MaintenanceMode: pallet_maintenance_mode::{Pallet, Call, Config, Storage, Event} = 23,
		Identity: pallet_identity::{Pallet, Call, Storage, Event<T>} = 24,
		XcmpQueue: cumulus_pallet_xcmp_queue::{Pallet, Call, Storage, Event<T>} = 25,
		CumulusXcm: cumulus_pallet_xcm::{Pallet, Event<T>, Origin} = 26,
		DmpQueue: cumulus_pallet_dmp_queue::{Pallet, Call, Storage, Event<T>} = 27,
		PolkadotXcm: pallet_xcm::{Pallet, Call, Storage, Event<T>, Origin, Config} = 28,
		Assets: pallet_assets::{Pallet, Call, Storage, Event<T>} = 29,
		XTokens: orml_xtokens::{Pallet, Call, Storage, Event<T>} = 30,
		AssetManager: pallet_asset_manager::{Pallet, Call, Storage, Event<T>} = 31,
		Migrations: pallet_migrations::{Pallet, Storage, Config, Event<T>} = 32,
		XcmTransactor: pallet_xcm_transactor::{Pallet, Call, Storage, Event<T>} = 33,
		ProxyGenesisCompanion: pallet_proxy_genesis_companion::{Pallet, Config<T>} = 34,
		BaseFee: pallet_base_fee::{Pallet, Call, Storage, Config<T>, Event} = 35,
		LocalAssets: pallet_assets::<Instance1>::{Pallet, Call, Storage, Event<T>} = 36,
		MoonbeamOrbiters: pallet_moonbeam_orbiters::{Pallet, Call, Storage, Event<T>} = 37,
		EthereumXcm: pallet_ethereum_xcm::{Pallet, Call, Origin} = 38,
		Randomness: pallet_randomness::{Pallet, Call, Storage, Event<T>, Inherent} = 39,
	}
}

/// Block type as expected by this runtime.
pub type Block = generic::Block<Header, UncheckedExtrinsic>;
/// A Block signed with a Justification
pub type SignedBlock = generic::SignedBlock<Block>;
/// BlockId type as expected by this runtime.
pub type BlockId = generic::BlockId<Block>;

/// The SignedExtension to the basic transaction logic.
pub type SignedExtra = (
	frame_system::CheckSpecVersion<Runtime>,
	frame_system::CheckTxVersion<Runtime>,
	frame_system::CheckGenesis<Runtime>,
	frame_system::CheckEra<Runtime>,
	frame_system::CheckNonce<Runtime>,
	frame_system::CheckWeight<Runtime>,
	pallet_transaction_payment::ChargeTransactionPayment<Runtime>,
);
/// Unchecked extrinsic type as expected by this runtime.
pub type UncheckedExtrinsic =
	fp_self_contained::UncheckedExtrinsic<Address, Call, Signature, SignedExtra>;
/// Extrinsic type that has already been checked.
pub type CheckedExtrinsic = fp_self_contained::CheckedExtrinsic<AccountId, Call, SignedExtra, H160>;
/// Executive: handles dispatch to the various pallets.
pub type Executive = frame_executive::Executive<
	Runtime,
	Block,
	frame_system::ChainContext<Runtime>,
	Runtime,
	pallet_maintenance_mode::ExecutiveHooks<Runtime>,
>;

// All of our runtimes share most of their Runtime API implementations.
// We use a macro to implement this common part and add runtime-specific additional implementations.
// This macro expands to :
// ```
// impl_runtime_apis! {
//     // All impl blocks shared between all runtimes.
//
//     // Specific impls provided to the `impl_runtime_apis_plus_common!` macro.
// }
// ```
moonbeam_runtime_common::impl_runtime_apis_plus_common! {
	impl sp_transaction_pool::runtime_api::TaggedTransactionQueue<Block> for Runtime {
		fn validate_transaction(
			source: TransactionSource,
			xt: <Block as BlockT>::Extrinsic,
			block_hash: <Block as BlockT>::Hash,
		) -> TransactionValidity {
			// Filtered calls should not enter the tx pool as they'll fail if inserted.
			// If this call is not allowed, we return early.
			if !<Runtime as frame_system::Config>::BaseCallFilter::contains(&xt.0.function) {
				return InvalidTransaction::Call.into();
			}

			// This runtime uses Substrate's pallet transaction payment. This
			// makes the chain feel like a standard Substrate chain when submitting
			// frame transactions and using Substrate ecosystem tools. It has the downside that
			// transaction are not prioritized by gas_price. The following code reprioritizes
			// transactions to overcome this.
			//
			// A more elegant, ethereum-first solution is
			// a pallet that replaces pallet transaction payment, and allows users
			// to directly specify a gas price rather than computing an effective one.
			// #HopefullySomeday

			// First we pass the transactions to the standard FRAME executive. This calculates all the
			// necessary tags, longevity and other properties that we will leave unchanged.
			// This also assigns some priority that we don't care about and will overwrite next.
			let mut intermediate_valid = Executive::validate_transaction(source, xt.clone(), block_hash)?;

			let dispatch_info = xt.get_dispatch_info();

			// If this is a pallet ethereum transaction, then its priority is already set
			// according to gas price from pallet ethereum. If it is any other kind of transaction,
			// we modify its priority.
			Ok(match &xt.0.function {
				Call::Ethereum(transact { .. }) => intermediate_valid,
				_ if dispatch_info.class != DispatchClass::Normal => intermediate_valid,
				_ => {
					let tip = match xt.0.signature {
						None => 0,
						Some((_, _, ref signed_extra)) => {
							// Yuck, this depends on the index of charge transaction in Signed Extra
							let charge_transaction = &signed_extra.6;
							charge_transaction.tip()
						}
					};

					// Calculate the fee that will be taken by pallet transaction payment
					let fee: u64 = TransactionPayment::compute_fee(
						xt.encode().len() as u32,
						&dispatch_info,
						tip,
					).saturated_into();

					// Calculate how much gas this effectively uses according to the existing mapping
					let effective_gas =
						<Runtime as pallet_evm::Config>::GasWeightMapping::weight_to_gas(
							dispatch_info.weight
						);

					// Here we calculate an ethereum-style effective gas price using the
					// current fee of the transaction. Because the weight -> gas conversion is
					// lossy, we have to handle the case where a very low weight maps to zero gas.
					let effective_gas_price = if effective_gas > 0 {
						fee / effective_gas
					} else {
						// If the effective gas was zero, we just act like it was 1.
						fee
					};

					// Overwrite the original prioritization with this ethereum one
					intermediate_valid.priority = effective_gas_price;
					intermediate_valid
				}
			})
		}
	}
}

// Check the timestamp and parachain inherents
struct CheckInherents;

impl cumulus_pallet_parachain_system::CheckInherents<Block> for CheckInherents {
	fn check_inherents(
		block: &Block,
		relay_state_proof: &RelayChainStateProof,
	) -> sp_inherents::CheckInherentsResult {
		let relay_chain_slot = relay_state_proof
			.read_slot()
			.expect("Could not read the relay chain slot from the proof");

		let inherent_data =
			cumulus_primitives_timestamp::InherentDataProvider::from_relay_chain_slot_and_duration(
				relay_chain_slot,
				sp_std::time::Duration::from_secs(6),
			)
			.create_inherent_data()
			.expect("Could not create the timestamp inherent data");

		inherent_data.check_extrinsics(&block)
	}
}

// Nimbus's Executive wrapper allows relay validators to verify the seal digest
cumulus_pallet_parachain_system::register_validate_block!(
	Runtime = Runtime,
	BlockExecutor = pallet_author_inherent::BlockExecutor::<Runtime, Executive>,
	CheckInherents = CheckInherents,
);

moonbeam_runtime_common::impl_self_contained_call!();

// Shorthand for a Get field of a pallet Config.
#[macro_export]
macro_rules! get {
	($pallet:ident, $name:ident, $type:ty) => {
		<<$crate::Runtime as $pallet::Config>::$name as $crate::Get<$type>>::get()
	};
}

#[cfg(test)]
mod tests {
	use super::{currency::*, *};

	#[test]
	// Helps us to identify a Pallet Call in case it exceeds the 1kb limit.
	// Hint: this should be a rare case. If that happens, one or more of the dispatchable arguments
	// need to be Boxed.
	fn call_max_size() {
		const CALL_ALIGN: u32 = 1024;
		assert!(
			std::mem::size_of::<pallet_ethereum_chain_id::Call<Runtime>>() <= CALL_ALIGN as usize
		);
		assert!(std::mem::size_of::<pallet_evm::Call<Runtime>>() <= CALL_ALIGN as usize);
		assert!(std::mem::size_of::<pallet_ethereum::Call<Runtime>>() <= CALL_ALIGN as usize);
		assert!(
			std::mem::size_of::<pallet_parachain_staking::Call<Runtime>>() <= CALL_ALIGN as usize
		);
		assert!(
			std::mem::size_of::<pallet_author_inherent::Call<Runtime>>() <= CALL_ALIGN as usize
		);
		assert!(
			std::mem::size_of::<pallet_author_slot_filter::Call<Runtime>>() <= CALL_ALIGN as usize
		);
		assert!(
			std::mem::size_of::<pallet_crowdloan_rewards::Call<Runtime>>() <= CALL_ALIGN as usize
		);
		assert!(std::mem::size_of::<pallet_author_mapping::Call<Runtime>>() <= CALL_ALIGN as usize);
		assert!(
			std::mem::size_of::<pallet_maintenance_mode::Call<Runtime>>() <= CALL_ALIGN as usize
		);
		assert!(std::mem::size_of::<orml_xtokens::Call<Runtime>>() <= CALL_ALIGN as usize);
		assert!(std::mem::size_of::<pallet_asset_manager::Call<Runtime>>() <= CALL_ALIGN as usize);
		assert!(std::mem::size_of::<pallet_migrations::Call<Runtime>>() <= CALL_ALIGN as usize);
		assert!(std::mem::size_of::<pallet_xcm_transactor::Call<Runtime>>() <= CALL_ALIGN as usize);
		assert!(
			std::mem::size_of::<pallet_proxy_genesis_companion::Call<Runtime>>()
				<= CALL_ALIGN as usize
		);
	}

	#[test]
	fn currency_constants_are_correct() {
		assert_eq!(SUPPLY_FACTOR, 1);

		// txn fees
		assert_eq!(TRANSACTION_BYTE_FEE, Balance::from(1 * GIGAWEI));
		assert_eq!(
			get!(pallet_transaction_payment, OperationalFeeMultiplier, u8),
			5_u8
		);
		assert_eq!(STORAGE_BYTE_FEE, Balance::from(100 * MICROUNIT));
		assert_eq!(FixedGasPrice::min_gas_price().0, (1 * GIGAWEI).into());

		// democracy minimums
		assert_eq!(
			get!(pallet_democracy, MinimumDeposit, u128),
			Balance::from(4 * UNIT)
		);
		assert_eq!(
			get!(pallet_democracy, PreimageByteDeposit, u128),
			Balance::from(100 * MICROUNIT)
		);
		assert_eq!(
			get!(pallet_treasury, ProposalBondMinimum, u128),
			Balance::from(1 * UNIT)
		);

		// pallet_identity deposits
		assert_eq!(
			get!(pallet_identity, BasicDeposit, u128),
			Balance::from(1 * UNIT + 25800 * MICROUNIT)
		);
		assert_eq!(
			get!(pallet_identity, FieldDeposit, u128),
			Balance::from(6600 * MICROUNIT)
		);
		assert_eq!(
			get!(pallet_identity, SubAccountDeposit, u128),
			Balance::from(1 * UNIT + 5300 * MICROUNIT)
		);

		// staking minimums
		assert_eq!(
			get!(pallet_parachain_staking, MinCollatorStk, u128),
			Balance::from(1 * KILOUNIT)
		);
		assert_eq!(
			get!(pallet_parachain_staking, MinCandidateStk, u128),
			Balance::from(500 * UNIT)
		);
		assert_eq!(
			get!(pallet_parachain_staking, MinDelegation, u128),
			Balance::from(1 * UNIT)
		);
		assert_eq!(
			get!(pallet_parachain_staking, MinDelegatorStk, u128),
			Balance::from(1 * UNIT)
		);

		// crowdloan min reward
		assert_eq!(
			get!(pallet_crowdloan_rewards, MinimumReward, u128),
			Balance::from(0u128)
		);

		// deposit for AuthorMapping
		assert_eq!(
			get!(pallet_author_mapping, DepositAmount, u128),
			Balance::from(100 * UNIT)
		);

		// proxy deposits
		assert_eq!(
			get!(pallet_proxy, ProxyDepositBase, u128),
			Balance::from(1 * UNIT + 800 * MICROUNIT)
		);
		assert_eq!(
			get!(pallet_proxy, ProxyDepositFactor, u128),
			Balance::from(2100 * MICROUNIT)
		);
		assert_eq!(
			get!(pallet_proxy, AnnouncementDepositBase, u128),
			Balance::from(1 * UNIT + 800 * MICROUNIT)
		);
		assert_eq!(
			get!(pallet_proxy, AnnouncementDepositFactor, u128),
			Balance::from(5600 * MICROUNIT)
		);
	}

	#[test]
	// Required migration is
	// pallet_parachain_staking::migrations::IncreaseMaxTopDelegationsPerCandidate
	// Purpose of this test is to remind of required migration if constant is ever changed
	fn updating_maximum_delegators_per_candidate_requires_configuring_required_migration() {
		assert_eq!(
			get!(pallet_parachain_staking, MaxTopDelegationsPerCandidate, u32),
			300
		);
		assert_eq!(
			get!(
				pallet_parachain_staking,
				MaxBottomDelegationsPerCandidate,
				u32
			),
			50
		);
	}

	#[test]
	fn fixed_gas_price_as_weight_multiplier_is_known() {
		// this also tests that the conversions do not panic (assuming it uses constants)
		assert_eq!(FixedGasPrice::weight_multiplier(), 40_000.into());
	}
}<|MERGE_RESOLUTION|>--- conflicted
+++ resolved
@@ -48,7 +48,7 @@
 	},
 	weights::{
 		constants::{RocksDbWeight, WEIGHT_PER_SECOND},
-		ConstantMultiplier, DispatchClass, GetDispatchInfo, Weight, WeightToFeeCoefficient,
+		DispatchClass, GetDispatchInfo, IdentityFee, Weight, WeightToFeeCoefficient,
 		WeightToFeeCoefficients, WeightToFeePolynomial,
 	},
 	PalletId,
@@ -70,13 +70,8 @@
 	Account as EVMAccount, EVMCurrencyAdapter, EnsureAddressNever, EnsureAddressRoot,
 	FeeCalculator, GasWeightMapping, OnChargeEVMTransaction as OnChargeEVMTransactionT, Runner,
 };
-<<<<<<< HEAD
 use pallet_transaction_payment::{CurrencyAdapter, Multiplier, MultiplierUpdate};
-pub use parachain_staking::{InflationInfo, Range};
-=======
 pub use pallet_parachain_staking::{InflationInfo, Range};
-use pallet_transaction_payment::{CurrencyAdapter, Multiplier, TargetedFeeAdjustment};
->>>>>>> 1006872a
 use parity_scale_codec::{Decode, Encode, MaxEncodedLen};
 use scale_info::TypeInfo;
 use sp_api::impl_runtime_apis;
@@ -84,18 +79,14 @@
 use sp_runtime::{
 	create_runtime_str, generic, impl_opaque_keys,
 	traits::{
-<<<<<<< HEAD
 		BlakeTwo256, Block as BlockT, Convert, DispatchInfoOf, Dispatchable, IdentityLookup,
-		PostDispatchInfoOf,
-=======
-		BlakeTwo256, Block as BlockT, DispatchInfoOf, Dispatchable, IdentityLookup,
 		PostDispatchInfoOf, UniqueSaturatedInto,
->>>>>>> 1006872a
 	},
 	transaction_validity::{
 		InvalidTransaction, TransactionSource, TransactionValidity, TransactionValidityError,
 	},
-	ApplyExtrinsicResult, Perbill, Percent, Permill, Perquintill, SaturatedConversion,
+	ApplyExtrinsicResult, FixedPointNumber, Perbill, Percent, Permill, Perquintill,
+	SaturatedConversion,
 };
 use sp_std::{
 	convert::{From, Into, TryFrom},
@@ -360,7 +351,7 @@
 	type Event = Event;
 	type OnChargeTransaction = CurrencyAdapter<Balances, DealWithFees<Runtime>>;
 	type OperationalFeeMultiplier = ConstU8<5>;
-	type WeightToFee = ConstantMultiplier<Balance, ConstU128<{ currency::WEIGHT_FEE }>>;
+	type WeightToFee = IdentityFee<Balance>;
 	type LengthToFee = LengthToFee;
 	type FeeMultiplierUpdate = FixedGasPrice;
 }
@@ -405,22 +396,14 @@
 /// pallet-transaction-payment) which returns a fixed fee.
 pub struct FixedGasPrice;
 impl FixedGasPrice {
-	pub fn gas_price() -> U256 {
+	fn gas_price() -> U256 {
 		(1 * currency::GIGAWEI * currency::SUPPLY_FACTOR).into()
-	}
-	pub fn weight_multiplier() -> Multiplier {
-		// note that 'as_u128' will panic if gas_price() overflows a u128
-		let weight_price = Self::gas_price() / U256::from(WEIGHT_PER_GAS);
-		weight_price.as_u128().into()
 	}
 }
 
 impl FeeCalculator for FixedGasPrice {
 	fn min_gas_price() -> (U256, Weight) {
-		(
-			(1 * currency::GIGAWEI * currency::SUPPLY_FACTOR).into(),
-			0u64,
-		)
+		(Self::gas_price(), 0u64)
 	}
 }
 
@@ -431,11 +414,14 @@
 /// integrity_test() hook. The important conversion occurs in its on_finalize() hook and uses the
 /// Convert trait.
 ///
-/// Reminder: Multiplier is a FixedU128, which is a fixed point unsigned in the range
+/// Reminder: FixedU128 is a fixed point unsigned in the range
 /// [0.000000000000000000, 340282366920938463463.374607431768211455]
 impl MultiplierUpdate for FixedGasPrice {
 	fn min() -> Multiplier {
-		Self::weight_multiplier()
+		Self::gas_price()
+			.saturating_mul(WEIGHT_PER_GAS.into())
+			.as_u128() // TODO: this panics. we should enforce the upper bound from FixedU128
+			.into()
 	}
 	fn target() -> Perquintill {
 		Perquintill::from_percent(0)
@@ -447,7 +433,10 @@
 
 impl Convert<Multiplier, Multiplier> for FixedGasPrice {
 	fn convert(_previous: Multiplier) -> Multiplier {
-		Self::weight_multiplier()
+		Self::gas_price()
+			.saturating_mul(WEIGHT_PER_GAS.into())
+			.as_u128() // TODO: this panics. we should enforce the upper bound from FixedU128
+			.into()
 	}
 }
 
@@ -1554,10 +1543,4 @@
 			50
 		);
 	}
-
-	#[test]
-	fn fixed_gas_price_as_weight_multiplier_is_known() {
-		// this also tests that the conversions do not panic (assuming it uses constants)
-		assert_eq!(FixedGasPrice::weight_multiplier(), 40_000.into());
-	}
 }