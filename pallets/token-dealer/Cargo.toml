[package]
authors = ["Parity Technologies <admin@parity.io>"]
edition = "2018"
name = "cumulus-token-dealer"
version = "0.1.0"

[dependencies]
codec = { package = "parity-scale-codec", version = "1.3.0", default-features = false, features = ["derive"] }

<<<<<<< HEAD
frame-support = { git = "https://github.com/paritytech/substrate", default-features = false, branch = "master" }
frame-system = { git = "https://github.com/paritytech/substrate", default-features = false, branch = "master" }
=======
sp-runtime = { git = "https://github.com/paritytech/substrate", default-features = false, branch = "rococo-branch" }
frame-support = { git = "https://github.com/paritytech/substrate", default-features = false, branch = "rococo-branch" }
frame-system = { git = "https://github.com/paritytech/substrate", default-features = false, branch = "rococo-branch" }
>>>>>>> 994ad70e

# Cumulus dependencies
cumulus-upward-message = { git = "https://github.com/paritytech/cumulus",  default-features = false, branch = "master" }
cumulus-primitives = { git = "https://github.com/paritytech/cumulus",  default-features = false, branch = "master" }

# Polkadot dependencies
polkadot-parachain = { git = "https://github.com/paritytech/polkadot", branch = "master", default-features = false }

[features]
default = ["std"]
std = [
    "codec/std",
    "cumulus-upward-message/std",
    "cumulus-primitives/std",
    "sp-runtime/std",
    "frame-support/std",
    "frame-system/std",
    "polkadot-parachain/std",
]<|MERGE_RESOLUTION|>--- conflicted
+++ resolved
@@ -7,14 +7,9 @@
 [dependencies]
 codec = { package = "parity-scale-codec", version = "1.3.0", default-features = false, features = ["derive"] }
 
-<<<<<<< HEAD
+sp-runtime = { git = "https://github.com/paritytech/substrate", default-features = false, branch = "master" }
 frame-support = { git = "https://github.com/paritytech/substrate", default-features = false, branch = "master" }
 frame-system = { git = "https://github.com/paritytech/substrate", default-features = false, branch = "master" }
-=======
-sp-runtime = { git = "https://github.com/paritytech/substrate", default-features = false, branch = "rococo-branch" }
-frame-support = { git = "https://github.com/paritytech/substrate", default-features = false, branch = "rococo-branch" }
-frame-system = { git = "https://github.com/paritytech/substrate", default-features = false, branch = "rococo-branch" }
->>>>>>> 994ad70e
 
 # Cumulus dependencies
 cumulus-upward-message = { git = "https://github.com/paritytech/cumulus",  default-features = false, branch = "master" }
