// Copyright 2019-2021 PureStake Inc.
// This file is part of Moonbeam.

// Moonbeam is free software: you can redistribute it and/or modify
// it under the terms of the GNU General Public License as published by
// the Free Software Foundation, either version 3 of the License, or
// (at your option) any later version.

// Moonbeam is distributed in the hope that it will be useful,
// but WITHOUT ANY WARRANTY; without even the implied warranty of
// MERCHANTABILITY or FITNESS FOR A PARTICULAR PURPOSE.  See the
// GNU General Public License for more details.

// You should have received a copy of the GNU General Public License
// along with Moonbeam.  If not, see <http://www.gnu.org/licenses/>.

//! The Moonbeam Runtime.
//!
//! Primary features of this runtime include:
//! * Ethereum compatibility
//! * Moonbeam tokenomics

#![cfg_attr(not(feature = "std"), no_std)]
// `construct_runtime!` does a lot of recursion and requires us to increase the limit to 256.
#![recursion_limit = "256"]

// Make the WASM binary available.
#[cfg(feature = "std")]
include!(concat!(env!("OUT_DIR"), "/wasm_binary.rs"));

use fp_rpc::TransactionStatus;
use frame_support::{
	construct_runtime,
	pallet_prelude::PhantomData,
	parameter_types,
	traits::{Get, Randomness},
	weights::{constants::WEIGHT_PER_SECOND, IdentityFee, Weight},
};
use frame_system::{EnsureOneOf, EnsureRoot};
use moonbeam_extensions_evm::runner::stack::TraceRunner as TraceRunnerT;
use pallet_ethereum::Call::transact;
use pallet_ethereum::{Transaction as EthereumTransaction, TransactionAction};
use pallet_evm::{
	Account as EVMAccount, EnsureAddressNever, EnsureAddressRoot, FeeCalculator,
	IdentityAddressMapping, Runner,
};
use pallet_transaction_payment::CurrencyAdapter;
pub use parachain_staking::{InflationInfo, Range};
use parity_scale_codec::{Decode, Encode};
use sha3::{Digest, Keccak256};
use sp_api::impl_runtime_apis;
use sp_core::{u32_trait::*, OpaqueMetadata, H160, H256, U256};
use sp_runtime::{
	create_runtime_str, generic, impl_opaque_keys,
	traits::{BlakeTwo256, Block as BlockT, IdentifyAccount, IdentityLookup, Verify},
	transaction_validity::{TransactionSource, TransactionValidity},
	ApplyExtrinsicResult, Perbill,
};
use sp_std::{convert::TryFrom, prelude::*};
#[cfg(feature = "std")]
use sp_version::NativeVersion;
use sp_version::RuntimeVersion;

#[cfg(any(feature = "std", test))]
pub use sp_runtime::BuildStorage;

/// An index to a block.
pub type BlockNumber = u32;

/// Alias to 512-bit hash when used in the context of a transaction signature on the chain.
pub type Signature = account::EthereumSignature;

/// Some way of identifying an account on the chain. We intentionally make it equivalent
/// to the public key of our transaction signing scheme.
pub type AccountId = <<Signature as Verify>::Signer as IdentifyAccount>::AccountId;

/// The type for looking up accounts. We don't expect more than 4 billion of them, but you
/// never know...
pub type AccountIndex = u32;

/// Balance of an account.
pub type Balance = u128;

/// Index of a transaction in the chain.
pub type Index = u32;

/// A hash of some data used by the chain.
pub type Hash = sp_core::H256;

/// Digest item type.
pub type DigestItem = generic::DigestItem<Hash>;

/// Maximum weight per block
pub const MAXIMUM_BLOCK_WEIGHT: Weight = WEIGHT_PER_SECOND / 2;

/// Opaque types. These are used by the CLI to instantiate machinery that don't need to know
/// the specifics of the runtime. They can then be made to be agnostic over specific formats
/// of data like extrinsics, allowing for them to continue syncing the network through upgrades
/// to even the core datastructures.
pub mod opaque {
	use super::*;

	pub use sp_runtime::OpaqueExtrinsic as UncheckedExtrinsic;
	pub type Block = generic::Block<Header, UncheckedExtrinsic>;

	impl_opaque_keys! {
		pub struct SessionKeys {}
	}
}

/// This runtime version.
pub const VERSION: RuntimeVersion = RuntimeVersion {
	spec_name: create_runtime_str!("moonbeam"),
	impl_name: create_runtime_str!("moonbeam"),
	authoring_version: 3,
	spec_version: 36,
	impl_version: 1,
	apis: RUNTIME_API_VERSIONS,
	transaction_version: 2,
};

/// The version information used to identify this runtime when compiled natively.
#[cfg(feature = "std")]
pub fn native_version() -> NativeVersion {
	NativeVersion {
		runtime_version: VERSION,
		can_author_with: Default::default(),
	}
}

const NORMAL_DISPATCH_RATIO: Perbill = Perbill::from_percent(75);

parameter_types! {
	pub const BlockHashCount: BlockNumber = 250;
	pub const Version: RuntimeVersion = VERSION;
	/// We allow for one half second of compute with a 6 second average block time.
	/// These values are dictated by Polkadot for the parachain.
	pub BlockWeights: frame_system::limits::BlockWeights = frame_system::limits::BlockWeights
		::with_sensible_defaults(WEIGHT_PER_SECOND / 2, NORMAL_DISPATCH_RATIO);
	/// We allow for 5 MB blocks.
	pub BlockLength: frame_system::limits::BlockLength = frame_system::limits::BlockLength
		::max_with_normal_ratio(5 * 1024 * 1024, NORMAL_DISPATCH_RATIO);
	pub const SS58Prefix: u8 = 42;
}

impl frame_system::Config for Runtime {
	/// The identifier used to distinguish between accounts.
	type AccountId = AccountId;
	/// The aggregated dispatch type that is available for extrinsics.
	type Call = Call;
	/// The lookup mechanism to get account ID from whatever is passed in dispatchers.
	type Lookup = IdentityLookup<AccountId>;
	/// The index type for storing how many extrinsics an account has signed.
	type Index = Index;
	/// The index type for blocks.
	type BlockNumber = BlockNumber;
	/// The type for hashing blocks and tries.
	type Hash = Hash;
	/// The hashing algorithm used.
	type Hashing = BlakeTwo256;
	/// The header type.
	type Header = generic::Header<BlockNumber, BlakeTwo256>;
	/// The ubiquitous event type.
	type Event = Event;
	/// The ubiquitous origin type.
	type Origin = Origin;
	/// Maximum number of block number to block hash mappings to keep (oldest pruned first).
	type BlockHashCount = BlockHashCount;
	/// Maximum weight of each block. With a default weight system of 1byte == 1weight, 4mb is ok.
	type BlockWeights = BlockWeights;
	/// Maximum size of all encoded transactions (in bytes) that are allowed in one block.
	type BlockLength = BlockLength;
	/// Runtime version.
	type Version = Version;
	type PalletInfo = PalletInfo;
	type AccountData = pallet_balances::AccountData<Balance>;
	type OnNewAccount = ();
	type OnKilledAccount = ();
	type DbWeight = ();
	type BaseCallFilter = ();
	type SystemWeightInfo = ();
	/// This is used as an identifier of the chain. 42 is the generic substrate prefix.
	type SS58Prefix = SS58Prefix;
	type OnSetCode = cumulus_pallet_parachain_system::ParachainSetCode<Self>;
}

impl pallet_utility::Config for Runtime {
	type Event = Event;
	type Call = Call;
	type WeightInfo = ();
}

parameter_types! {
	pub const MinimumPeriod: u64 = 1;
}

impl pallet_timestamp::Config for Runtime {
	/// A timestamp: milliseconds since the unix epoch.
	type Moment = u64;
	type OnTimestampSet = ();
	type MinimumPeriod = MinimumPeriod;
	type WeightInfo = ();
}

parameter_types! {
	pub const MaxLocks: u32 = 50;
	pub const ExistentialDeposit: u128 = 0;
}

impl pallet_balances::Config for Runtime {
	type MaxLocks = MaxLocks;
	/// The type for recording an account's balance.
	type Balance = Balance;
	/// The ubiquitous event type.
	type Event = Event;
	type DustRemoval = ();
	type ExistentialDeposit = ExistentialDeposit;
	type AccountStore = System;
	type WeightInfo = ();
}

parameter_types! {
	pub const TransactionByteFee: Balance = 1;
}

impl pallet_transaction_payment::Config for Runtime {
	type OnChargeTransaction = CurrencyAdapter<Balances, ()>;
	type TransactionByteFee = TransactionByteFee;
	type WeightToFee = IdentityFee<Balance>;
	type FeeMultiplierUpdate = ();
}

impl pallet_sudo::Config for Runtime {
	type Call = Call;
	type Event = Event;
}

impl pallet_ethereum_chain_id::Config for Runtime {}

/// Current approximation of the gas/s consumption considering
/// EVM execution over compiled WASM (on 4.4Ghz CPU).
/// Given the 500ms Weight, from which 75% only are used for transactions,
/// the total EVM execution gas limit is: GAS_PER_SECOND * 0.500 * 0.75 ~= 15_000_000.
pub const GAS_PER_SECOND: u64 = 40_000_000;

/// Approximate ratio of the amount of Weight per Gas.
/// u64 works for approximations because Weight is a very small unit compared to gas.
pub const WEIGHT_PER_GAS: u64 = WEIGHT_PER_SECOND / GAS_PER_SECOND;

pub struct MoonbeamGasWeightMapping;

impl pallet_evm::GasWeightMapping for MoonbeamGasWeightMapping {
	fn gas_to_weight(gas: u64) -> Weight {
		gas.saturating_mul(WEIGHT_PER_GAS)
	}
	fn weight_to_gas(weight: Weight) -> u64 {
		u64::try_from(weight.wrapping_div(WEIGHT_PER_GAS)).unwrap_or(u32::MAX as u64)
	}
}

parameter_types! {
	pub BlockGasLimit: U256
		= U256::from(NORMAL_DISPATCH_RATIO * MAXIMUM_BLOCK_WEIGHT / WEIGHT_PER_GAS);
}

impl pallet_evm::Config for Runtime {
	type FeeCalculator = ();
	type GasWeightMapping = MoonbeamGasWeightMapping;
	type CallOrigin = EnsureAddressRoot<AccountId>;
	type WithdrawOrigin = EnsureAddressNever<AccountId>;
	type AddressMapping = IdentityAddressMapping;
	type Currency = Balances;
	type Event = Event;
	type Runner = pallet_evm::runner::stack::Runner<Self>;
	type Precompiles = precompiles::MoonbeamPrecompiles<Self>;
	type ChainId = EthereumChainId;
	type OnChargeTransaction = ();
	type BlockGasLimit = BlockGasLimit;
}

parameter_types! {
	pub MaximumSchedulerWeight: Weight = Perbill::from_percent(80) * BlockWeights::get().max_block;
}

impl pallet_scheduler::Config for Runtime {
	type Event = Event;
	type Origin = Origin;
	type PalletsOrigin = OriginCaller;
	type Call = Call;
	type MaximumWeight = MaximumSchedulerWeight;
	type ScheduleOrigin = EnsureRoot<AccountId>;
	type MaxScheduledPerBlock = ();
	type WeightInfo = ();
}

parameter_types! {
	/// The maximum amount of time (in blocks) for council members to vote on motions.
	/// Motions may end in fewer blocks if enough votes are cast to determine the result.
	pub const CouncilMotionDuration: BlockNumber = 100;
	/// The maximum number of Proposlas that can be open in the council at once.
	pub const CouncilMaxProposals: u32 = 100;
	/// The maximum number of council members.
	pub const CouncilMaxMembers: u32 = 100;

	/// The maximum amount of time (in blocks) for technical committee members to vote on motions.
	/// Motions may end in fewer blocks if enough votes are cast to determine the result.
	pub const TechComitteeMotionDuration: BlockNumber = 100;
	/// The maximum number of Proposlas that can be open in the technical committee at once.
	pub const TechComitteeMaxProposals: u32 = 100;
	/// The maximum number of technical committee members.
	pub const TechComitteeMaxMembers: u32 = 100;
}

type CouncilInstance = pallet_collective::Instance1;
type TechCommitteeInstance = pallet_collective::Instance2;

impl pallet_collective::Config<CouncilInstance> for Runtime {
	type Origin = Origin;
	type Event = Event;
	type Proposal = Call;
	type MotionDuration = CouncilMotionDuration;
	type MaxProposals = CouncilMaxProposals;
	type MaxMembers = CouncilMaxMembers;
	type DefaultVote = pallet_collective::MoreThanMajorityThenPrimeDefaultVote;
	type WeightInfo = (); // TODO : Better Weight Info ?
}

impl pallet_collective::Config<TechCommitteeInstance> for Runtime {
	type Origin = Origin;
	type Event = Event;
	type Proposal = Call;
	type MotionDuration = TechComitteeMotionDuration;
	type MaxProposals = TechComitteeMaxProposals;
	type MaxMembers = TechComitteeMaxMembers;
	type DefaultVote = pallet_collective::MoreThanMajorityThenPrimeDefaultVote;
	type WeightInfo = (); // TODO : Better Weight Info ?
}

const BLOCKS_PER_DAY: BlockNumber = 24 * 60 * 10;

parameter_types! {
	pub const LaunchPeriod: BlockNumber = BLOCKS_PER_DAY;
	pub const VotingPeriod: BlockNumber = 5 * BLOCKS_PER_DAY;
	pub const FastTrackVotingPeriod: BlockNumber = BLOCKS_PER_DAY;
	pub const EnactmentPeriod: BlockNumber = BLOCKS_PER_DAY;
	pub const CooloffPeriod: BlockNumber = 7 * BLOCKS_PER_DAY;
	pub const MinimumDeposit: Balance = 4 * GLMR;
	pub const MaxVotes: u32 = 100;
	pub const MaxProposals: u32 = 100;
	pub const PreimageByteDeposit: Balance = GLMR / 1_000;
	pub const InstantAllowed: bool = false;
}

// todo : ensure better origins
impl pallet_democracy::Config for Runtime {
	type Proposal = Call;
	type Event = Event;
	type Currency = Balances;
	type EnactmentPeriod = EnactmentPeriod;
	type LaunchPeriod = LaunchPeriod;
	type VotingPeriod = VotingPeriod;
	type FastTrackVotingPeriod = FastTrackVotingPeriod;
	type MinimumDeposit = MinimumDeposit;
	/// A straight majority of the council can decide what their next motion is.
	type ExternalOrigin =
		pallet_collective::EnsureProportionAtLeast<_1, _2, AccountId, CouncilInstance>;
	/// A majority can have the next scheduled referendum be a straight majority-carries vote.
	type ExternalMajorityOrigin =
		pallet_collective::EnsureProportionAtLeast<_1, _2, AccountId, CouncilInstance>;
	/// A unanimous council can have the next scheduled referendum be a straight default-carries
	/// (NTB) vote.
	type ExternalDefaultOrigin =
		pallet_collective::EnsureProportionAtLeast<_1, _1, AccountId, CouncilInstance>;
	/// Two thirds of the technical committee can have an ExternalMajority/ExternalDefault vote
	/// be tabled immediately and with a shorter voting/enactment period.
	type FastTrackOrigin =
		pallet_collective::EnsureProportionAtLeast<_2, _3, AccountId, TechCommitteeInstance>;
	/// Instant is currently not allowed.
	type InstantOrigin =
		pallet_collective::EnsureProportionAtLeast<_1, _1, AccountId, TechCommitteeInstance>;
	// To cancel a proposal which has been passed, 2/3 of the council must agree to it.
	type CancellationOrigin = EnsureOneOf<
		AccountId,
		EnsureRoot<AccountId>,
		pallet_collective::EnsureProportionAtLeast<_2, _3, AccountId, CouncilInstance>,
	>;
	// To cancel a proposal before it has been passed, the technical committee must be unanimous or
	// Root must agree.
	type CancelProposalOrigin = EnsureOneOf<
		AccountId,
		EnsureRoot<AccountId>,
		pallet_collective::EnsureProportionAtLeast<_1, _1, AccountId, TechCommitteeInstance>,
	>;
	type BlacklistOrigin = EnsureRoot<AccountId>;
	// Any single technical committee member may veto a coming council proposal, however they can
	// only do it once and it lasts only for the cooloff period.
	type VetoOrigin = pallet_collective::EnsureMember<AccountId, TechCommitteeInstance>;
	type CooloffPeriod = CooloffPeriod;
	type PreimageByteDeposit = PreimageByteDeposit;
	type Slash = ();
	type InstantAllowed = InstantAllowed;
	type Scheduler = Scheduler;
	type MaxVotes = MaxVotes;
	type OperationalPreimageOrigin = pallet_collective::EnsureMember<AccountId, CouncilInstance>;
	type PalletsOrigin = OriginCaller;
	type WeightInfo = ();
	type MaxProposals = MaxProposals;
}

pub struct TransactionConverter;

impl fp_rpc::ConvertTransaction<UncheckedExtrinsic> for TransactionConverter {
	fn convert_transaction(&self, transaction: pallet_ethereum::Transaction) -> UncheckedExtrinsic {
		UncheckedExtrinsic::new_unsigned(
			pallet_ethereum::Call::<Runtime>::transact(transaction).into(),
		)
	}
}

impl fp_rpc::ConvertTransaction<opaque::UncheckedExtrinsic> for TransactionConverter {
	fn convert_transaction(
		&self,
		transaction: pallet_ethereum::Transaction,
	) -> opaque::UncheckedExtrinsic {
		let extrinsic = UncheckedExtrinsic::new_unsigned(
			pallet_ethereum::Call::<Runtime>::transact(transaction).into(),
		);
		let encoded = extrinsic.encode();
		opaque::UncheckedExtrinsic::decode(&mut &encoded[..])
			.expect("Encoded extrinsic is always valid")
	}
}

pub struct EthereumFindAuthor<F>(PhantomData<F>);

impl pallet_ethereum::Config for Runtime {
	type Event = Event;
	type FindAuthor = AuthorInherent;
	type StateRoot = pallet_ethereum::IntermediateStateRoot;
}

parameter_types! {
	pub const ReservedXcmpWeight: Weight = MAXIMUM_BLOCK_WEIGHT / 4;
}

impl cumulus_pallet_parachain_system::Config for Runtime {
	type Event = Event;
	type OnValidationData = ();
	type SelfParaId = ParachainInfo;
	type DownwardMessageHandlers = ();
	type OutboundXcmpMessageSource = ();
	type XcmpMessageHandler = ();
	type ReservedXcmpWeight = ReservedXcmpWeight;
}

impl parachain_info::Config for Runtime {}

/// GLMR, the native token, uses 18 decimals of precision.
pub const GLMR: Balance = 1_000_000_000_000_000_000;

parameter_types! {
	/// Minimum round length is 2 minutes (20 * 6 second block times)
	pub const MinBlocksPerRound: u32 = 20;
	/// Default BlocksPerRound is every hour (600 * 6 second block times)
	pub const DefaultBlocksPerRound: u32 = 600;
	/// Reward payments and collator exit requests are delayed by 2 hours (2 * 600 * block_time)
	pub const BondDuration: u32 = 2;
	/// Minimum 8 collators selected per round, default at genesis and minimum forever after
	pub const MinSelectedCandidates: u32 = 8;
	/// Maximum 10 nominators per collator
	pub const MaxNominatorsPerCollator: u32 = 10;
	/// Maximum 25 collators per nominator
	pub const MaxCollatorsPerNominator: u32 = 25;
	/// The fixed percent a collator takes off the top of due rewards is 20%
	pub const DefaultCollatorCommission: Perbill = Perbill::from_percent(20);
	/// Minimum stake required to be reserved to be a collator is 1_000
	pub const MinCollatorStk: u128 = 1_000 * GLMR;
	/// Minimum stake required to be reserved to be a nominator is 5
	pub const MinNominatorStk: u128 = 5 * GLMR;
}
impl parachain_staking::Config for Runtime {
	type Event = Event;
	type Currency = Balances;
	type MinBlocksPerRound = MinBlocksPerRound;
	type DefaultBlocksPerRound = DefaultBlocksPerRound;
	type BondDuration = BondDuration;
	type MinSelectedCandidates = MinSelectedCandidates;
	type MaxNominatorsPerCollator = MaxNominatorsPerCollator;
	type MaxCollatorsPerNominator = MaxCollatorsPerNominator;
	type DefaultCollatorCommission = DefaultCollatorCommission;
	type MinCollatorStk = MinCollatorStk;
	type MinCollatorCandidateStk = MinCollatorStk;
	type MinNomination = MinNominatorStk;
	type MinNominatorStk = MinNominatorStk;
	type WeightInfo = parachain_staking::weights::SubstrateWeight<Runtime>;
}

impl pallet_author_inherent::Config for Runtime {
	type AuthorId = AccountId;
	type EventHandler = ParachainStaking;
	// We cannot run the full filtered author checking logic in the preliminary check because it
	// depends on entropy from the relay chain. Instead we just make sure that the author is staked
	// in the preliminary check. The final check including filtering happens during block execution.
	type PreliminaryCanAuthor = ParachainStaking;
	type FullCanAuthor = AuthorFilter;
}

impl pallet_author_slot_filter::Config for Runtime {
	type AuthorId = AccountId;
	type Event = Event;
	type RandomnessSource = RandomnessCollectiveFlip;
	type PotentialAuthors = ParachainStaking;
}

construct_runtime! {
	pub enum Runtime where
		Block = Block,
		NodeBlock = opaque::Block,
		UncheckedExtrinsic = UncheckedExtrinsic
	{
		System: frame_system::{Pallet, Call, Storage, Config, Event<T>},
		Utility: pallet_utility::{Pallet, Call, Event},
		Timestamp: pallet_timestamp::{Pallet, Call, Storage, Inherent},
		Balances: pallet_balances::{Pallet, Call, Storage, Config<T>, Event<T>},
		Sudo: pallet_sudo::{Pallet, Call, Config<T>, Storage, Event<T>},
		RandomnessCollectiveFlip: pallet_randomness_collective_flip::{Pallet, Call, Storage},
		ParachainSystem: cumulus_pallet_parachain_system::{Pallet, Call, Storage, Inherent, Event<T>},
		TransactionPayment: pallet_transaction_payment::{Pallet, Storage},
		ParachainInfo: parachain_info::{Pallet, Storage, Config},
		EthereumChainId: pallet_ethereum_chain_id::{Pallet, Storage, Config},
		EVM: pallet_evm::{Pallet, Config, Call, Storage, Event<T>},
		Ethereum: pallet_ethereum::{Pallet, Call, Storage, Event, Config, ValidateUnsigned},
		ParachainStaking: parachain_staking::{Pallet, Call, Storage, Event<T>, Config<T>},
		Scheduler: pallet_scheduler::{Pallet, Storage, Config, Event<T>, Call},
		Democracy: pallet_democracy::{Pallet, Storage, Config, Event<T>, Call},
		CouncilCollective:
			pallet_collective::<Instance1>::{Pallet, Call, Event<T>, Origin<T>, Config<T>},
		TechComitteeCollective:
			pallet_collective::<Instance2>::{Pallet, Call, Event<T>, Origin<T>, Config<T>},
		// The order matters here. Inherents will be included in the order specified here.
		// Concretely we need the author inherent to come after the parachain_system inherent.
		AuthorInherent: pallet_author_inherent::{Pallet, Call, Storage, Inherent},
		AuthorFilter: pallet_author_slot_filter::{Pallet, Storage, Event, Config},
	}
}

/// The address format for describing accounts.
pub type Address = AccountId;
/// Block header type as expected by this runtime.
pub type Header = generic::Header<BlockNumber, BlakeTwo256>;
/// Block type as expected by this runtime.
pub type Block = generic::Block<Header, UncheckedExtrinsic>;
/// A Block signed with a Justification
pub type SignedBlock = generic::SignedBlock<Block>;
/// BlockId type as expected by this runtime.
pub type BlockId = generic::BlockId<Block>;
/// The SignedExtension to the basic transaction logic.
pub type SignedExtra = (
	frame_system::CheckSpecVersion<Runtime>,
	frame_system::CheckTxVersion<Runtime>,
	frame_system::CheckGenesis<Runtime>,
	frame_system::CheckEra<Runtime>,
	frame_system::CheckNonce<Runtime>,
	frame_system::CheckWeight<Runtime>,
	pallet_transaction_payment::ChargeTransactionPayment<Runtime>,
);
/// Unchecked extrinsic type as expected by this runtime.
pub type UncheckedExtrinsic = generic::UncheckedExtrinsic<Address, Call, Signature, SignedExtra>;
/// Extrinsic type that has already been checked.
pub type CheckedExtrinsic = generic::CheckedExtrinsic<AccountId, Call, SignedExtra>;
/// Executive: handles dispatch to the various pallets.
pub type Executive = frame_executive::Executive<
	Runtime,
	Block,
	frame_system::ChainContext<Runtime>,
	Runtime,
	AllPallets,
>;

impl_runtime_apis! {
	impl sp_api::Core<Block> for Runtime {
		fn version() -> RuntimeVersion {
			VERSION
		}

		fn execute_block(block: Block) {
			Executive::execute_block(block)
		}

		fn initialize_block(header: &<Block as BlockT>::Header) {
			Executive::initialize_block(header)
		}
	}

	impl sp_api::Metadata<Block> for Runtime {
		fn metadata() -> OpaqueMetadata {
			Runtime::metadata().into()
		}
	}

	impl sp_block_builder::BlockBuilder<Block> for Runtime {
		fn apply_extrinsic(
			extrinsic: <Block as BlockT>::Extrinsic,
		) -> ApplyExtrinsicResult {
			Executive::apply_extrinsic(extrinsic)
		}

		fn finalize_block() -> <Block as BlockT>::Header {
			Executive::finalize_block()
		}

		fn inherent_extrinsics(
			data: sp_inherents::InherentData
		) -> Vec<<Block as BlockT>::Extrinsic> {
			data.create_extrinsics()
		}

		fn check_inherents(
			block: Block,
			data: sp_inherents::InherentData,
		) -> sp_inherents::CheckInherentsResult {
			data.check_extrinsics(&block)
		}

		fn random_seed() -> <Block as BlockT>::Hash {
			RandomnessCollectiveFlip::random_seed().0
		}
	}

	impl sp_transaction_pool::runtime_api::TaggedTransactionQueue<Block> for Runtime {
		fn validate_transaction(
			source: TransactionSource,
			tx: <Block as BlockT>::Extrinsic,
		) -> TransactionValidity {
			Executive::validate_transaction(source, tx)
		}
	}

	impl sp_offchain::OffchainWorkerApi<Block> for Runtime {
		fn offchain_worker(header: &<Block as BlockT>::Header) {
			Executive::offchain_worker(header)
		}
	}

	impl sp_session::SessionKeys<Block> for Runtime {
		fn decode_session_keys(
			encoded: Vec<u8>,
		) -> Option<Vec<(Vec<u8>, sp_core::crypto::KeyTypeId)>> {
			opaque::SessionKeys::decode_into_raw_public_keys(&encoded)
		}

		fn generate_session_keys(seed: Option<Vec<u8>>) -> Vec<u8> {
			opaque::SessionKeys::generate(seed)
		}
	}

	impl frame_system_rpc_runtime_api::AccountNonceApi<Block, AccountId, Index> for Runtime {
		fn account_nonce(account: AccountId) -> Index {
			System::account_nonce(account)
		}
	}
	impl moonbeam_rpc_primitives_debug::DebugRuntimeApi<Block> for Runtime {
		fn trace_transaction(
			extrinsics: Vec<<Block as BlockT>::Extrinsic>,
			transaction: &EthereumTransaction,
			trace_type: moonbeam_rpc_primitives_debug::single::TraceType,
		) -> Result<
			moonbeam_rpc_primitives_debug::single::TransactionTrace,
			sp_runtime::DispatchError
		> {
			// Get the caller;
			let mut sig = [0u8; 65];
			let mut msg = [0u8; 32];
			sig[0..32].copy_from_slice(&transaction.signature.r()[..]);
			sig[32..64].copy_from_slice(&transaction.signature.s()[..]);
			sig[64] = transaction.signature.standard_v();
			msg.copy_from_slice(
				&pallet_ethereum::TransactionMessage::from(transaction.clone()).hash()[..]
			);

			let from = match sp_io::crypto::secp256k1_ecdsa_recover(&sig, &msg) {
				Ok(pk) => H160::from(
					H256::from_slice(Keccak256::digest(&pk).as_slice())
				),
				_ => H160::default()
			};

			// Apply the a subset of extrinsics: all the substrate-specific or ethereum transactions
			// that preceded the requested transaction.
			for ext in extrinsics.into_iter() {
				let _ = match &ext.function {
					Call::Ethereum(transact(t)) => {
						if t == transaction {
							break;
						}
						Executive::apply_extrinsic(ext)
					},
					_ => Executive::apply_extrinsic(ext)
				};
			}

			let mut c = <Runtime as pallet_evm::Config>::config().clone();
			c.estimate = true;
			let config = Some(c);

			// Use the runner extension to interface with our evm's trace executor and return the
			// TraceExecutorResult.
			match transaction.action {
				TransactionAction::Call(to) => {
					if let Ok(res) = <Runtime as pallet_evm::Config>::Runner::trace_call(
						from,
						to,
						transaction.input.clone(),
						transaction.value,
						transaction.gas_limit.low_u64(),
						config.as_ref().unwrap_or(<Runtime as pallet_evm::Config>::config()),
						trace_type,
					) {
						return Ok(res);
					} else {
						return Err(sp_runtime::DispatchError::Other("Evm error"));
					}
				},
				TransactionAction::Create => {
					if let Ok(res) = <Runtime as pallet_evm::Config>::Runner::trace_create(
						from,
						transaction.input.clone(),
						transaction.value,
						transaction.gas_limit.low_u64(),
						config.as_ref().unwrap_or(<Runtime as pallet_evm::Config>::config()),
						trace_type,
					) {
						return Ok(res);
					} else {
						return Err(sp_runtime::DispatchError::Other("Evm error"));
					}
				}
			}
		}

		fn trace_block(
			extrinsics: Vec<<Block as BlockT>::Extrinsic>,
		) -> Result<
			Vec<
				moonbeam_rpc_primitives_debug::block::TransactionTrace>,
				sp_runtime::DispatchError
			> {
			use moonbeam_rpc_primitives_debug::{single, block, CallResult, CreateResult, CreateType};

			let mut config = <Runtime as pallet_evm::Config>::config().clone();
			config.estimate = true;

			let mut traces = vec![];
			let mut eth_tx_index = 0;

			// Apply all extrinsics. Ethereum extrinsics are traced.
			for ext in extrinsics.into_iter() {
				match &ext.function {
					Call::Ethereum(transact(transaction)) => {
						// Get the caller;
						let mut sig = [0u8; 65];
						let mut msg = [0u8; 32];
						sig[0..32].copy_from_slice(&transaction.signature.r()[..]);
						sig[32..64].copy_from_slice(&transaction.signature.s()[..]);
						sig[64] = transaction.signature.standard_v();
						msg.copy_from_slice(
							&pallet_ethereum::TransactionMessage::from(transaction.clone())
								.hash()[..]
						);

						let from = match sp_io::crypto::secp256k1_ecdsa_recover(&sig, &msg) {
							Ok(pk) => H160::from(
								H256::from_slice(Keccak256::digest(&pk).as_slice())
							),
							_ => H160::default()
						};

						// Use the runner extension to interface with our evm's trace executor and
						// return the TraceExecutorResult.
						let tx_traces = match transaction.action {
							TransactionAction::Call(to) => {
								<Runtime as pallet_evm::Config>::Runner::trace_call(
									from,
									to,
									transaction.input.clone(),
									transaction.value,
									transaction.gas_limit.low_u64(),
									&config,
									single::TraceType::CallList,
								).map_err(|_| sp_runtime::DispatchError::Other("Evm error"))?

							},
							TransactionAction::Create => {
								<Runtime as pallet_evm::Config>::Runner::trace_create(
									from,
									transaction.input.clone(),
									transaction.value,
									transaction.gas_limit.low_u64(),
									&config,
									single::TraceType::CallList,
								).map_err(|_| sp_runtime::DispatchError::Other("Evm error"))?
							}
						};

						let tx_traces = match tx_traces {
							single::TransactionTrace::CallList(t) => t,
							_ => return Err(sp_runtime::DispatchError::Other("Runtime API error")),
						};

						// Convert traces from "single" format to "block" format.
						let mut tx_traces: Vec<_> = tx_traces.into_iter().map(|trace|
							match trace.inner {
								single::CallInner::Call {
									input, to, res, call_type
								} => block::TransactionTrace {
									action: block::TransactionTraceAction::Call {
										call_type,
										from: trace.from,
										gas: trace.gas,
										input,
										to,
										value: trace.value,
									},
									// Can't be known here, must be inserted upstream.
									block_hash: H256::default(),
									// Can't be known here, must be inserted upstream.
									block_number: 0,
									output: match res {
										CallResult::Output(output) => {
											block::TransactionTraceOutput::Result(
												block::TransactionTraceResult::Call {
													gas_used: trace.gas_used,
													output
												})
										},
										CallResult::Error(error) =>
											block::TransactionTraceOutput::Error(error),
									},
									subtraces: trace.subtraces,
									trace_address: trace.trace_address,
									// Can't be known here, must be inserted upstream.
									transaction_hash: H256::default(),
									transaction_position: eth_tx_index,
								},
								single::CallInner::Create { init, res } => block::TransactionTrace {
									action: block::TransactionTraceAction::Create {
										creation_method: CreateType::Create,
										from: trace.from,
										gas: trace.gas,
										init,
										value: trace.value,
									},
									// Can't be known here, must be inserted upstream.
									block_hash: H256::default(),
									// Can't be known here, must be inserted upstream.
									block_number: 0,
									output: match res {
										CreateResult::Success {
											created_contract_address_hash,
											created_contract_code
										} => {
											block::TransactionTraceOutput::Result(
												block::TransactionTraceResult::Create {
													gas_used: trace.gas_used,
													code: created_contract_code,
													address: created_contract_address_hash,
												}
											)
										},
										CreateResult::Error {
											error
										} => block::TransactionTraceOutput::Error(error),
									},
									subtraces: trace.subtraces,
									trace_address: trace.trace_address,
									// Can't be known here, must be inserted upstream.
									transaction_hash: H256::default(),
									transaction_position: eth_tx_index,

								},
								single::CallInner::SelfDestruct {
									balance,
									refund_address
								} => block::TransactionTrace {
									action: block::TransactionTraceAction::Suicide {
										address: from,
										balance,
										refund_address,
									},
									// Can't be known here, must be inserted upstream.
									block_hash: H256::default(),
									// Can't be known here, must be inserted upstream.
									block_number: 0,
									output: block::TransactionTraceOutput::Result(
												block::TransactionTraceResult::Suicide
											),
									subtraces: trace.subtraces,
									trace_address: trace.trace_address,
									// Can't be known here, must be inserted upstream.
									transaction_hash: H256::default(),
									transaction_position: eth_tx_index,

								},
							}
						).collect();

						traces.append(&mut tx_traces);

						eth_tx_index += 1;
					},
					_ => {let _ = Executive::apply_extrinsic(ext); }
				};
			}

			Ok(traces)
		}
	}

	impl moonbeam_rpc_primitives_txpool::TxPoolRuntimeApi<Block> for Runtime {
		fn extrinsic_filter(
			xts: Vec<<Block as BlockT>::Extrinsic>
		) -> Vec<pallet_ethereum::Transaction> {
			xts.into_iter().filter_map(|xt| match xt.function {
				Call::Ethereum(transact(t)) => Some(t),
				_ => None
			}).collect()
		}
	}

	impl fp_rpc::EthereumRuntimeRPCApi<Block> for Runtime {
		fn chain_id() -> u64 {
			<Runtime as pallet_evm::Config>::ChainId::get()
		}

		fn account_basic(address: H160) -> EVMAccount {
			EVM::account_basic(&address)
		}

		fn gas_price() -> U256 {
			<Runtime as pallet_evm::Config>::FeeCalculator::min_gas_price()
		}

		fn account_code_at(address: H160) -> Vec<u8> {
			EVM::account_codes(address)
		}

		fn author() -> H160 {
			Ethereum::find_author()
		}

		fn storage_at(address: H160, index: U256) -> H256 {
			let mut tmp = [0u8; 32];
			index.to_big_endian(&mut tmp);
			EVM::account_storages(address, H256::from_slice(&tmp[..]))
		}

		fn call(
			from: H160,
			to: H160,
			data: Vec<u8>,
			value: U256,
			gas_limit: U256,
			gas_price: Option<U256>,
			nonce: Option<U256>,
			estimate: bool,
		) -> Result<pallet_evm::CallInfo, sp_runtime::DispatchError> {
			let config = if estimate {
				let mut config = <Runtime as pallet_evm::Config>::config().clone();
				config.estimate = true;
				Some(config)
			} else {
				None
			};

			<Runtime as pallet_evm::Config>::Runner::call(
				from,
				to,
				data,
				value,
				gas_limit.low_u64(),
				gas_price,
				nonce,
				config.as_ref().unwrap_or_else(|| <Runtime as pallet_evm::Config>::config()),
			).map_err(|err| err.into())
		}

		fn create(
			from: H160,
			data: Vec<u8>,
			value: U256,
			gas_limit: U256,
			gas_price: Option<U256>,
			nonce: Option<U256>,
			estimate: bool,
		) -> Result<pallet_evm::CreateInfo, sp_runtime::DispatchError> {
			let config = if estimate {
				let mut config = <Runtime as pallet_evm::Config>::config().clone();
				config.estimate = true;
				Some(config)
			} else {
				None
			};

			#[allow(clippy::or_fun_call)] // suggestion not helpful here
			<Runtime as pallet_evm::Config>::Runner::create(
				from,
				data,
				value,
				gas_limit.low_u64(),
				gas_price,
				nonce,
				config.as_ref().unwrap_or(<Runtime as pallet_evm::Config>::config()),
			).map_err(|err| err.into())
		}

		fn current_transaction_statuses() -> Option<Vec<TransactionStatus>> {
			Ethereum::current_transaction_statuses()
		}

		fn current_block() -> Option<pallet_ethereum::Block> {
			Ethereum::current_block()
		}

		fn current_receipts() -> Option<Vec<pallet_ethereum::Receipt>> {
			Ethereum::current_receipts()
		}

		fn current_all() -> (
			Option<pallet_ethereum::Block>,
			Option<Vec<pallet_ethereum::Receipt>>,
			Option<Vec<TransactionStatus>>
		) {
			(
				Ethereum::current_block(),
				Ethereum::current_receipts(),
				Ethereum::current_transaction_statuses()
			)
		}
	}

	impl pallet_transaction_payment_rpc_runtime_api::TransactionPaymentApi<Block, Balance>
		for Runtime {

		fn query_info(
			uxt: <Block as BlockT>::Extrinsic,
			len: u32,
		) -> pallet_transaction_payment_rpc_runtime_api::RuntimeDispatchInfo<Balance> {
			TransactionPayment::query_info(uxt, len)
		}

		fn query_fee_details(
			uxt: <Block as BlockT>::Extrinsic,
			len: u32,
		) -> pallet_transaction_payment::FeeDetails<Balance> {
			TransactionPayment::query_fee_details(uxt, len)
		}
	}

<<<<<<< HEAD
	impl author_filter_api::AuthorFilterAPI<Block, AccountId> for Runtime {
		fn can_author(author: AccountId, relay_parent: u32) -> bool {
			// Rather than referring to the author filter directly here,
			// refer to it via the author inherent config. This avoid the possibility
			// of accidentally using different filters in different places.
			// This will make more sense when the CanAuthor trait is revised so its method accepts
			// the slot number. Basically what is currently called the "helper" should be the main method.
			AuthorFilter::can_author_helper(&author, relay_parent)
=======
	#[cfg(feature = "runtime-benchmarks")]
	impl frame_benchmarking::Benchmark<Block> for Runtime {
		fn dispatch_benchmark(
			config: frame_benchmarking::BenchmarkConfig
			) -> Result<Vec<frame_benchmarking::BenchmarkBatch>, sp_runtime::RuntimeString> {
			use frame_benchmarking::{Benchmarking, BenchmarkBatch, add_benchmark, TrackedStorageKey};

			use frame_system_benchmarking::Pallet as SystemBench;
			impl frame_system_benchmarking::Config for Runtime {}

			use parachain_staking::Pallet as ParachainStakingBench;

			let whitelist: Vec<TrackedStorageKey> = vec![];

			let mut batches = Vec::<BenchmarkBatch>::new();
			let params = (&config, &whitelist);

			add_benchmark!(params, batches, parachain_staking, ParachainStakingBench::<Runtime>);
			add_benchmark!(params, batches, frame_system, SystemBench::<Runtime>);

			if batches.is_empty() { return Err("Benchmark not found for this pallet.".into()) }
			Ok(batches)
>>>>>>> 42b97b64
		}
	}
}

cumulus_pallet_parachain_system::register_validate_block!(Runtime, Executive);<|MERGE_RESOLUTION|>--- conflicted
+++ resolved
@@ -1056,7 +1056,6 @@
 		}
 	}
 
-<<<<<<< HEAD
 	impl author_filter_api::AuthorFilterAPI<Block, AccountId> for Runtime {
 		fn can_author(author: AccountId, relay_parent: u32) -> bool {
 			// Rather than referring to the author filter directly here,
@@ -1065,7 +1064,7 @@
 			// This will make more sense when the CanAuthor trait is revised so its method accepts
 			// the slot number. Basically what is currently called the "helper" should be the main method.
 			AuthorFilter::can_author_helper(&author, relay_parent)
-=======
+
 	#[cfg(feature = "runtime-benchmarks")]
 	impl frame_benchmarking::Benchmark<Block> for Runtime {
 		fn dispatch_benchmark(
@@ -1088,7 +1087,6 @@
 
 			if batches.is_empty() { return Err("Benchmark not found for this pallet.".into()) }
 			Ok(batches)
->>>>>>> 42b97b64
 		}
 	}
 }
