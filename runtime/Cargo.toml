[package]
name = 'moonbeam-runtime'
description = 'Moonbeam Runtime'
homepage = 'https://moonbeam.network'
license = 'GPL-3.0-only'
version = '0.1.0'
authors = ["PureStake"]
edition = '2018'

[dependencies]
serde = { version = "1.0.101", default-features = false, optional = true, features = ["derive"] }
parity-scale-codec = { version = "1.3.0", default-features = false, features = ["derive"] }
log = "0.4.8"
hex-literal = "0.3.1"

precompiles = { path = "precompiles/", default-features = false }
account = { path = "account/", default-features = false }
pallet-ethereum-chain-id = { path = "../pallets/ethereum-chain-id", default-features = false }
stake = { path = "../pallets/stake", default-features = false }

# Substrate dependencies
pallet-aura = { git = "https://github.com/paritytech/substrate.git", default-features = false, branch = "master", optional = true }
sp-std = { git = "https://github.com/paritytech/substrate", default-features = false, branch = "master" }
sp-api = { git = "https://github.com/paritytech/substrate", default-features = false, branch = "master" }
sp-io = { git = "https://github.com/paritytech/substrate", default-features = false, branch = "master" }
sp-version = { git = "https://github.com/paritytech/substrate", default-features = false, branch = "master" }
sp-runtime = { git = "https://github.com/paritytech/substrate", default-features = false, branch = "master" }
sp-core = { git = "https://github.com/paritytech/substrate", default-features = false, branch = "master" }
sp-session = { git = "https://github.com/paritytech/substrate", default-features = false, branch = "master" }
sp-offchain = { git = "https://github.com/paritytech/substrate", default-features = false, branch = "master" }
sp-block-builder = { git = "https://github.com/paritytech/substrate", default-features = false, branch = "master" }
sp-transaction-pool = { git = "https://github.com/paritytech/substrate", default-features = false, branch = "master" }
sp-inherents = { git = "https://github.com/paritytech/substrate", default-features = false, branch = "master" }

frame-support = { git = "https://github.com/paritytech/substrate", default-features = false, branch = "master" }
frame-executive = { git = "https://github.com/paritytech/substrate", default-features = false, branch = "master" }
frame-system = { git = "https://github.com/paritytech/substrate", default-features = false, branch = "master" }
pallet-balances = { git = "https://github.com/paritytech/substrate", default-features = false, branch = "master" }
pallet-randomness-collective-flip = { git = "https://github.com/paritytech/substrate", default-features = false, branch = "master" }
pallet-timestamp = { git = "https://github.com/paritytech/substrate", default-features = false, branch = "master" }
pallet-sudo = { git = "https://github.com/paritytech/substrate", default-features = false, branch = "master" }
pallet-transaction-payment = { git = "https://github.com/paritytech/substrate", default-features = false, branch = "master" }

frame-system-rpc-runtime-api = { git = "https://github.com/paritytech/substrate", default-features = false, branch = "master" }
pallet-transaction-payment-rpc-runtime-api = { git = "https://github.com/paritytech/substrate", default-features = false, branch = "master" }
pallet-evm = { git = "https://github.com/purestake/frontier", default-features = false, branch = "tgm-v0.5-hotfixes-debug" }

sp-consensus-aura = { default-features = false, git = "https://github.com/paritytech/substrate.git", branch = "master", optional = true }
pallet-grandpa = { default-features = false, git = "https://github.com/paritytech/substrate.git", branch = "master", optional = true }

pallet-ethereum = { default-features = false, git = "https://github.com/purestake/frontier", branch = "tgm-v0.5-hotfixes-debug" }
fp-rpc = { default-features = false, git = "https://github.com/purestake/frontier", branch = "tgm-v0.5-hotfixes-debug" }

<<<<<<< HEAD
moonbeam-rpc-primitives-debug = { path = "../primitives/rpc/debug", default-features = false }
moonbeam-extensions-evm = { path = "extensions/evm", default-features = false }
=======
moonbeam-rpc-primitives-txpool = { path = "../primitives/rpc/txpool", default-features = false }
>>>>>>> caad994a

# Cumulus dependencies
cumulus-runtime = { git = "https://github.com/paritytech/cumulus",  default-features = false, branch = "master" }
cumulus-parachain-upgrade = { git = "https://github.com/paritytech/cumulus",  default-features = false, branch = "master" }
cumulus-primitives = { git = "https://github.com/paritytech/cumulus",  default-features = false, branch = "master" }

# TODO Why can't this come directly from cumulus
parachain-info = { path = "../pallets/parachain-info", default-features = false }
author-inherent = { path = "../pallets/author-inherent", default-features = false }

[build-dependencies]
substrate-wasm-builder = { version = "3.0.0", git = "https://github.com/paritytech/substrate.git", branch = "master" }

[features]
# By default, we build the parachain runtime
default = [
	"std"
	# parachain-only dependencies can't be conditionally included here.
	# Default feature dependencies must not be optional (aparently)
]
# Standalone runtime is enabled by a feature
standalone = [
	"pallet-aura",
	"sp-consensus-aura",
	"pallet-grandpa",
]
std = [
	"parity-scale-codec/std",
	"serde",
	"sp-api/std",
	"sp-std/std",
	"sp-io/std",
	"sp-core/std",
	"sp-runtime/std",
	"sp-version/std",
	"sp-offchain/std",
	"sp-session/std",
	"sp-block-builder/std",
	"sp-transaction-pool/std",
	"sp-inherents/std",
	"frame-support/std",
	"frame-executive/std",
	"frame-system/std",
	"pallet-balances/std",
	"pallet-randomness-collective-flip/std",
	"pallet-timestamp/std",
	"pallet-sudo/std",
	"pallet-transaction-payment/std",
	"pallet-ethereum/std",
	"pallet-evm/std",
	"moonbeam-rpc-primitives-txpool/std",
	"fp-rpc/std",
	"frame-system-rpc-runtime-api/std",
	"pallet-transaction-payment-rpc-runtime-api/std",
	"pallet-ethereum-chain-id/std",
	"author-inherent/std",
	"moonbeam-extensions-evm/std",

	# TODO These dependencies are only necessary when building without the standalone feature. I don't
	# see a way to express that. Everything is correct, like this, but we unnecessarily build these
	# dependencies when building the standalone runtime which is a big waste of CPU time as one of them
	# builds all the polkadot runtimes. See https://github.com/paritytech/cumulus/issues/175
	"parachain-info/std",
	"cumulus-runtime/std",
	"cumulus-parachain-upgrade/std",
	# "cumulus-message-broker/std",
	# "cumulus-upward-message/std",
	"cumulus-primitives/std",
	# "cumulus-token-dealer/std",
	# TODO These dependencies are only necessary when _both_  the `std` _and_ `standalone` features
	# are enabled. I don't see a way to express that. Everything is correct, like this, but we
	# unnecessarily build these dependencies when building the parachain runtime.
	"pallet-aura/std",
	"pallet-grandpa/std",
	"account/std",
	"stake/std",
]

# Will be enabled by the `wasm-builder` when building the runtime for WASM.
runtime-wasm = [
	# "cumulus-upward-message/runtime-wasm",
]<|MERGE_RESOLUTION|>--- conflicted
+++ resolved
@@ -51,12 +51,9 @@
 pallet-ethereum = { default-features = false, git = "https://github.com/purestake/frontier", branch = "tgm-v0.5-hotfixes-debug" }
 fp-rpc = { default-features = false, git = "https://github.com/purestake/frontier", branch = "tgm-v0.5-hotfixes-debug" }
 
-<<<<<<< HEAD
 moonbeam-rpc-primitives-debug = { path = "../primitives/rpc/debug", default-features = false }
 moonbeam-extensions-evm = { path = "extensions/evm", default-features = false }
-=======
 moonbeam-rpc-primitives-txpool = { path = "../primitives/rpc/txpool", default-features = false }
->>>>>>> caad994a
 
 # Cumulus dependencies
 cumulus-runtime = { git = "https://github.com/paritytech/cumulus",  default-features = false, branch = "master" }
