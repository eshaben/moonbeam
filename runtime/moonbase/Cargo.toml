--- conflicted
+++ resolved
@@ -47,7 +47,6 @@
 xtokens-precompiles = { path = "../../precompiles/xtokens", default-features = false }
 
 # Substrate dependencies
-<<<<<<< HEAD
 sp-std = { git = "https://github.com/purestake/substrate", default-features = false, branch = "moonbeam-polkadot-v0.9.11" }
 sp-api = { git = "https://github.com/purestake/substrate", default-features = false, branch = "moonbeam-polkadot-v0.9.11" }
 sp-io = { git = "https://github.com/purestake/substrate", default-features = false, branch = "moonbeam-polkadot-v0.9.11" }
@@ -73,11 +72,13 @@
 
 frame-system-rpc-runtime-api = { git = "https://github.com/purestake/substrate", default-features = false, branch = "moonbeam-polkadot-v0.9.11" }
 pallet-transaction-payment-rpc-runtime-api = { git = "https://github.com/purestake/substrate", default-features = false, branch = "moonbeam-polkadot-v0.9.11" }
+pallet-utility = { git = "https://github.com/purestake/substrate", default-features = false, branch = "moonbeam-polkadot-v0.9.11" }
+
+# Frontier dependencies
+fp-rpc = { git = "https://github.com/purestake/frontier", default-features = false, branch = "moonbeam-polkadot-v0.9.11" }
+fp-self-contained = { git = "https://github.com/purestake/frontier", default-features = false, branch = "moonbeam-polkadot-v0.9.11" }
+pallet-ethereum = { git = "https://github.com/purestake/frontier", default-features = false, branch = "moonbeam-polkadot-v0.9.11" }
 pallet-evm = { git = "https://github.com/purestake/frontier", default-features = false, branch = "moonbeam-polkadot-v0.9.11" }
-pallet-utility = { git = "https://github.com/purestake/substrate", default-features = false, branch = "moonbeam-polkadot-v0.9.11" }
-
-pallet-ethereum = { git = "https://github.com/purestake/frontier", default-features = false, branch = "moonbeam-polkadot-v0.9.11" }
-fp-rpc = { git = "https://github.com/purestake/frontier", default-features = false, branch = "moonbeam-polkadot-v0.9.11" }
 
 pallet-democracy = { git = "https://github.com/purestake/substrate", default-features = false, branch = "moonbeam-polkadot-v0.9.11" }
 pallet-scheduler = { git = "https://github.com/purestake/substrate", default-features = false, branch = "moonbeam-polkadot-v0.9.11" }
@@ -88,50 +89,6 @@
 pallet-identity = { git = "https://github.com/purestake/substrate", default-features = false, branch = "moonbeam-polkadot-v0.9.11" }
 
 pallet-crowdloan-rewards = { git = "https://github.com/purestake/crowdloan-rewards", default-features = false, branch = "moonbeam-polkadot-v0.9.11" }
-=======
-sp-std = { git = "https://github.com/purestake/substrate", default-features = false, branch = "moonbeam-polkadot-v0.9.10" }
-sp-api = { git = "https://github.com/purestake/substrate", default-features = false, branch = "moonbeam-polkadot-v0.9.10" }
-sp-io = { git = "https://github.com/purestake/substrate", default-features = false, branch = "moonbeam-polkadot-v0.9.10" }
-sp-version = { git = "https://github.com/purestake/substrate", default-features = false, branch = "moonbeam-polkadot-v0.9.10" }
-sp-runtime = { git = "https://github.com/purestake/substrate", default-features = false, branch = "moonbeam-polkadot-v0.9.10" }
-sp-core = { git = "https://github.com/purestake/substrate", default-features = false, branch = "moonbeam-polkadot-v0.9.10" }
-sp-session = { git = "https://github.com/purestake/substrate", default-features = false, branch = "moonbeam-polkadot-v0.9.10" }
-sp-offchain = { git = "https://github.com/purestake/substrate", default-features = false, branch = "moonbeam-polkadot-v0.9.10" }
-sp-block-builder = { git = "https://github.com/purestake/substrate", default-features = false, branch = "moonbeam-polkadot-v0.9.10" }
-sp-transaction-pool = { git = "https://github.com/purestake/substrate", default-features = false, branch = "moonbeam-polkadot-v0.9.10" }
-sp-inherents = { git = "https://github.com/purestake/substrate", default-features = false, branch = "moonbeam-polkadot-v0.9.10" }
-
-frame-support = { git = "https://github.com/purestake/substrate", default-features = false, branch = "moonbeam-polkadot-v0.9.10" }
-frame-executive = { git = "https://github.com/purestake/substrate", default-features = false, branch = "moonbeam-polkadot-v0.9.10" }
-frame-system = { git = "https://github.com/purestake/substrate", default-features = false, branch = "moonbeam-polkadot-v0.9.10" }
-pallet-balances = { git = "https://github.com/purestake/substrate", default-features = false, branch = "moonbeam-polkadot-v0.9.10" }
-pallet-assets = { git = "https://github.com/purestake/substrate", default-features = false, branch = "moonbeam-polkadot-v0.9.10" }
-
-pallet-randomness-collective-flip = { git = "https://github.com/purestake/substrate", default-features = false, branch = "moonbeam-polkadot-v0.9.10" }
-pallet-timestamp = { git = "https://github.com/purestake/substrate", default-features = false, branch = "moonbeam-polkadot-v0.9.10" }
-pallet-sudo = { git = "https://github.com/purestake/substrate", default-features = false, branch = "moonbeam-polkadot-v0.9.10" }
-pallet-transaction-payment = { git = "https://github.com/purestake/substrate", default-features = false, branch = "moonbeam-polkadot-v0.9.10" }
-
-frame-system-rpc-runtime-api = { git = "https://github.com/purestake/substrate", default-features = false, branch = "moonbeam-polkadot-v0.9.10" }
-pallet-transaction-payment-rpc-runtime-api = { git = "https://github.com/purestake/substrate", default-features = false, branch = "moonbeam-polkadot-v0.9.10" }
-pallet-utility = { git = "https://github.com/purestake/substrate", default-features = false, branch = "moonbeam-polkadot-v0.9.10" }
-
-# Frontier dependencies
-fp-rpc = { git = "https://github.com/purestake/frontier", default-features = false, branch = "moonbeam-polkadot-v0.9.10" }
-fp-self-contained = { git = "https://github.com/purestake/frontier", default-features = false, branch = "moonbeam-polkadot-v0.9.10" }
-pallet-ethereum = { git = "https://github.com/purestake/frontier", default-features = false, branch = "moonbeam-polkadot-v0.9.10" }
-pallet-evm = { git = "https://github.com/purestake/frontier", default-features = false, branch = "moonbeam-polkadot-v0.9.10" }
-
-pallet-democracy = { git = "https://github.com/purestake/substrate", default-features = false, branch = "moonbeam-polkadot-v0.9.10" }
-pallet-scheduler = { git = "https://github.com/purestake/substrate", default-features = false, branch = "moonbeam-polkadot-v0.9.10" }
-pallet-collective = { git = "https://github.com/purestake/substrate", default-features = false, branch = "moonbeam-polkadot-v0.9.10" }
-pallet-society = { git = "https://github.com/purestake/substrate", default-features = false, branch = "moonbeam-polkadot-v0.9.10" }
-pallet-proxy = { git = "https://github.com/purestake/substrate", default-features = false, branch = "moonbeam-polkadot-v0.9.10" }
-pallet-treasury = { git = "https://github.com/purestake/substrate", default-features = false, branch = "moonbeam-polkadot-v0.9.10" }
-pallet-identity = { git = "https://github.com/purestake/substrate", default-features = false, branch = "moonbeam-polkadot-v0.9.10" }
-
-pallet-crowdloan-rewards = { git = "https://github.com/purestake/crowdloan-rewards", default-features = false, branch = "moonbeam-polkadot-v0.9.10" }
->>>>>>> 3ce7e198
 crowdloan-rewards-precompiles = { path = "../../precompiles/crowdloan-rewards", default-features = false }
 
 moonbeam-evm-tracer = { path = "../evm_tracer", optional = true, default-features = false }
