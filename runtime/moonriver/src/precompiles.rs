--- conflicted
+++ resolved
@@ -193,18 +193,11 @@
 		}
 	}
 	fn is_precompile(&self, address: H160) -> bool {
-<<<<<<< HEAD
-		Self::used_addresses()
-			.find(|x| x == &R::AddressMapping::into_account_id(address))
-			.is_some()
+		Self::used_addresses().any(|x| x == R::AddressMapping::into_account_id(address))
 			|| Erc20AssetsPrecompileSet::<R, ConstBool<false>, pallet_assets::Instance1>::new()
 				.is_precompile(address)
 			|| Erc20AssetsPrecompileSet::<R, ConstBool<true>, pallet_assets::Instance2>::new()
 				.is_precompile(address)
-=======
-		Self::used_addresses().any(|x| x == R::AddressMapping::into_account_id(address))
-			|| Erc20AssetsPrecompileSet::<R>::new().is_precompile(address)
->>>>>>> f67d0188
 	}
 }
 
