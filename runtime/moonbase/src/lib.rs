--- conflicted
+++ resolved
@@ -40,11 +40,7 @@
 	traits::{
 		Contains, Currency as CurrencyT, EnsureOneOf, EqualPrivilegeOnly, Everything, FindAuthor,
 		Get, Imbalance, InstanceFilter, Nothing, OffchainWorker, OnFinalize, OnIdle, OnInitialize,
-<<<<<<< HEAD
-		OnRuntimeUpgrade, OnUnbalanced, PalletInfo as PalletInfoTrait, PalletInfoAccess,
-=======
 		OnRuntimeUpgrade, OnUnbalanced, PalletInfoAccess,
->>>>>>> fc0c03fa
 	},
 	weights::{
 		constants::{RocksDbWeight, WEIGHT_PER_SECOND},
