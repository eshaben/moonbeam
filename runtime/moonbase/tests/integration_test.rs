// Copyright 2019-2022 PureStake Inc.
// This file is part of Moonbeam.

// Moonbeam is free software: you can redistribute it and/or modify
// it under the terms of the GNU General Public License as published by
// the Free Software Foundation, either version 3 of the License, or
// (at your option) any later version.

// Moonbeam is distributed in the hope that it will be useful,
// but WITHOUT ANY WARRANTY; without even the implied warranty of
// MERCHANTABILITY or FITNESS FOR A PARTICULAR PURPOSE.  See the
// GNU General Public License for more details.

// You should have received a copy of the GNU General Public License
// along with Moonbeam.  If not, see <http://www.gnu.org/licenses/>.

//! Moonbase Runtime Integration Tests

mod common;
use common::*;

use precompile_utils::{prelude::*, testing::*};

use fp_evm::Context;
use frame_support::{
	assert_noop, assert_ok,
	dispatch::Dispatchable,
	traits::{
		fungible::Inspect, fungibles::Inspect as FungiblesInspect, Currency as CurrencyT,
		EnsureOrigin, PalletInfo, StorageInfo, StorageInfoTrait,
	},
	StorageHasher, Twox128,
};
use moonbase_runtime::{
	asset_config::AssetRegistrarMetadata, asset_config::LocalAssetInstance, get,
	xcm_config::AssetType, AccountId, AssetId, AssetManager, Assets, Balances, BaseFee, Call,
	CrowdloanRewards, Event, LocalAssets, ParachainStaking, PolkadotXcm, Precompiles, Runtime,
<<<<<<< HEAD
	System, XTokens, XcmTransactor, FOREIGN_ASSET_PRECOMPILE_ADDRESS_PREFIX,
	LOCAL_ASSET_PRECOMPILE_ADDRESS_PREFIX,
=======
	RuntimeBlockWeights, System, TransactionPayment, XTokens, XcmTransactor,
	FOREIGN_ASSET_PRECOMPILE_ADDRESS_PREFIX, LOCAL_ASSET_PRECOMPILE_ADDRESS_PREFIX,
>>>>>>> 1006872a
};
use precompile_utils::testing::MockHandle;

use nimbus_primitives::NimbusId;
use pallet_evm::GasWeightMapping;
use pallet_evm::PrecompileSet;
use pallet_evm_precompile_author_mapping::Action as AuthorMappingAction;
use pallet_evm_precompile_batch::Action as BatchAction;
use pallet_evm_precompile_crowdloan_rewards::Action as CrowdloanAction;
use pallet_evm_precompile_randomness::{
	EXECUTE_EXPIRATION_ESTIMATED_COST, FULFILLMENT_OVERHEAD_ESTIMATED_COST,
	INCREASE_REQUEST_FEE_ESTIMATED_COST, REQUEST_RANDOMNESS_ESTIMATED_COST,
};
use pallet_evm_precompile_xtokens::Action as XtokensAction;
use pallet_evm_precompileset_assets_erc20::{
	AccountIdAssetIdConversion, Action as AssetAction, SELECTOR_LOG_APPROVAL, SELECTOR_LOG_TRANSFER,
};
<<<<<<< HEAD
use xtokens_precompiles::Action as XtokensAction;

=======
use pallet_randomness::weights::{SubstrateWeight, WeightInfo};
use pallet_transaction_payment::Multiplier;
>>>>>>> 1006872a
use parity_scale_codec::Encode;
use sha3::{Digest, Keccak256};
use sp_core::{crypto::UncheckedFrom, ByteArray, Pair, H160, U256};
use sp_runtime::{DispatchError, ModuleError, TokenError};
use xcm::latest::prelude::*;

#[test]
fn verify_randomness_precompile_gas_constants() {
	let weight_to_gas = |weight| {
		<moonbase_runtime::Runtime as pallet_evm::Config>::GasWeightMapping::weight_to_gas(weight)
	};
	type Weight = SubstrateWeight<moonbase_runtime::Runtime>;
	assert_eq!(
		weight_to_gas(Weight::request_randomness()),
		REQUEST_RANDOMNESS_ESTIMATED_COST
	);
	assert_eq!(
		weight_to_gas(Weight::prepare_fulfillment() + Weight::finish_fulfillment()),
		FULFILLMENT_OVERHEAD_ESTIMATED_COST
	);
	assert_eq!(
		weight_to_gas(Weight::increase_fee()),
		INCREASE_REQUEST_FEE_ESTIMATED_COST
	);
	assert_eq!(
		weight_to_gas(Weight::execute_request_expiration()),
		EXECUTE_EXPIRATION_ESTIMATED_COST
	);
}

#[test]
fn xcmp_queue_controller_origin_is_root() {
	// important for the XcmExecutionManager impl of PauseExecution which uses root origin
	// to suspend/resume XCM execution in xcmp_queue::on_idle
	assert_ok!(
		<moonbase_runtime::Runtime as cumulus_pallet_xcmp_queue::Config
		>::ControllerOrigin::ensure_origin(root_origin())
	);
}

#[test]
fn fast_track_available() {
	assert!(get!(pallet_democracy, InstantAllowed, bool));
}

#[test]
fn verify_pallet_prefixes() {
	fn is_pallet_prefix<P: 'static>(name: &str) {
		// Compares the unhashed pallet prefix in the `StorageInstance` implementation by every
		// storage item in the pallet P. This pallet prefix is used in conjunction with the
		// item name to get the unique storage key: hash(PalletPrefix) + hash(StorageName)
		// https://github.com/paritytech/substrate/blob/master/frame/support/procedural/src/pallet/
		// expand/storage.rs#L389-L401
		assert_eq!(
			<moonbase_runtime::Runtime as frame_system::Config>::PalletInfo::name::<P>(),
			Some(name)
		);
	}
	// TODO: use StorageInfoTrait from https://github.com/paritytech/substrate/pull/9246
	// This is now available with polkadot-v0.9.9 dependencies
	is_pallet_prefix::<moonbase_runtime::System>("System");
	is_pallet_prefix::<moonbase_runtime::Utility>("Utility");
	is_pallet_prefix::<moonbase_runtime::RandomnessCollectiveFlip>("RandomnessCollectiveFlip");
	is_pallet_prefix::<moonbase_runtime::ParachainSystem>("ParachainSystem");
	is_pallet_prefix::<moonbase_runtime::TransactionPayment>("TransactionPayment");
	is_pallet_prefix::<moonbase_runtime::ParachainInfo>("ParachainInfo");
	is_pallet_prefix::<moonbase_runtime::EthereumChainId>("EthereumChainId");
	is_pallet_prefix::<moonbase_runtime::EVM>("EVM");
	is_pallet_prefix::<moonbase_runtime::Ethereum>("Ethereum");
	is_pallet_prefix::<moonbase_runtime::ParachainStaking>("ParachainStaking");
	is_pallet_prefix::<moonbase_runtime::Scheduler>("Scheduler");
	is_pallet_prefix::<moonbase_runtime::Democracy>("Democracy");
	is_pallet_prefix::<moonbase_runtime::CouncilCollective>("CouncilCollective");
	is_pallet_prefix::<moonbase_runtime::TechCommitteeCollective>("TechCommitteeCollective");
	is_pallet_prefix::<moonbase_runtime::Treasury>("Treasury");
	is_pallet_prefix::<moonbase_runtime::AuthorInherent>("AuthorInherent");
	is_pallet_prefix::<moonbase_runtime::AuthorFilter>("AuthorFilter");
	is_pallet_prefix::<moonbase_runtime::CrowdloanRewards>("CrowdloanRewards");
	is_pallet_prefix::<moonbase_runtime::AuthorMapping>("AuthorMapping");
	is_pallet_prefix::<moonbase_runtime::MaintenanceMode>("MaintenanceMode");
	let prefix = |pallet_name, storage_name| {
		let mut res = [0u8; 32];
		res[0..16].copy_from_slice(&Twox128::hash(pallet_name));
		res[16..32].copy_from_slice(&Twox128::hash(storage_name));
		res.to_vec()
	};
	assert_eq!(
		<moonbase_runtime::Timestamp as StorageInfoTrait>::storage_info(),
		vec![
			StorageInfo {
				pallet_name: b"Timestamp".to_vec(),
				storage_name: b"Now".to_vec(),
				prefix: prefix(b"Timestamp", b"Now"),
				max_values: Some(1),
				max_size: Some(8),
			},
			StorageInfo {
				pallet_name: b"Timestamp".to_vec(),
				storage_name: b"DidUpdate".to_vec(),
				prefix: prefix(b"Timestamp", b"DidUpdate"),
				max_values: Some(1),
				max_size: Some(1),
			}
		]
	);
	assert_eq!(
		<moonbase_runtime::Balances as StorageInfoTrait>::storage_info(),
		vec![
			StorageInfo {
				pallet_name: b"Balances".to_vec(),
				storage_name: b"TotalIssuance".to_vec(),
				prefix: prefix(b"Balances", b"TotalIssuance"),
				max_values: Some(1),
				max_size: Some(16),
			},
			StorageInfo {
				pallet_name: b"Balances".to_vec(),
				storage_name: b"Account".to_vec(),
				prefix: prefix(b"Balances", b"Account"),
				max_values: None,
				max_size: Some(100),
			},
			StorageInfo {
				pallet_name: b"Balances".to_vec(),
				storage_name: b"Locks".to_vec(),
				prefix: prefix(b"Balances", b"Locks"),
				max_values: None,
				max_size: Some(1287),
			},
			StorageInfo {
				pallet_name: b"Balances".to_vec(),
				storage_name: b"Reserves".to_vec(),
				prefix: prefix(b"Balances", b"Reserves"),
				max_values: None,
				max_size: Some(1037),
			},
			StorageInfo {
				pallet_name: b"Balances".to_vec(),
				storage_name: b"StorageVersion".to_vec(),
				prefix: prefix(b"Balances", b"StorageVersion"),
				max_values: Some(1),
				max_size: Some(1),
			}
		]
	);
	assert_eq!(
		<moonbase_runtime::Sudo as StorageInfoTrait>::storage_info(),
		vec![StorageInfo {
			pallet_name: b"Sudo".to_vec(),
			storage_name: b"Key".to_vec(),
			prefix: prefix(b"Sudo", b"Key"),
			max_values: Some(1),
			max_size: Some(20),
		}]
	);
	assert_eq!(
		<moonbase_runtime::Proxy as StorageInfoTrait>::storage_info(),
		vec![
			StorageInfo {
				pallet_name: b"Proxy".to_vec(),
				storage_name: b"Proxies".to_vec(),
				prefix: prefix(b"Proxy", b"Proxies"),
				max_values: None,
				max_size: Some(845),
			},
			StorageInfo {
				pallet_name: b"Proxy".to_vec(),
				storage_name: b"Announcements".to_vec(),
				prefix: prefix(b"Proxy", b"Announcements"),
				max_values: None,
				max_size: Some(1837),
			}
		]
	);
	assert_eq!(
		<moonbase_runtime::MaintenanceMode as StorageInfoTrait>::storage_info(),
		vec![StorageInfo {
			pallet_name: b"MaintenanceMode".to_vec(),
			storage_name: b"MaintenanceMode".to_vec(),
			prefix: prefix(b"MaintenanceMode", b"MaintenanceMode"),
			max_values: Some(1),
			max_size: None,
		},]
	);
}

#[test]
fn test_collectives_storage_item_prefixes() {
	for StorageInfo { pallet_name, .. } in
		<moonbase_runtime::CouncilCollective as StorageInfoTrait>::storage_info()
	{
		assert_eq!(pallet_name, b"CouncilCollective".to_vec());
	}

	for StorageInfo { pallet_name, .. } in
		<moonbase_runtime::TechCommitteeCollective as StorageInfoTrait>::storage_info()
	{
		assert_eq!(pallet_name, b"TechCommitteeCollective".to_vec());
	}
}

#[test]
fn verify_pallet_indices() {
	fn is_pallet_index<P: 'static>(index: usize) {
		assert_eq!(
			<moonbase_runtime::Runtime as frame_system::Config>::PalletInfo::index::<P>(),
			Some(index)
		);
	}
	is_pallet_index::<moonbase_runtime::System>(0);
	is_pallet_index::<moonbase_runtime::Utility>(1);
	is_pallet_index::<moonbase_runtime::Timestamp>(2);
	is_pallet_index::<moonbase_runtime::Balances>(3);
	is_pallet_index::<moonbase_runtime::Sudo>(4);
	is_pallet_index::<moonbase_runtime::RandomnessCollectiveFlip>(5);
	is_pallet_index::<moonbase_runtime::ParachainSystem>(6);
	is_pallet_index::<moonbase_runtime::TransactionPayment>(7);
	is_pallet_index::<moonbase_runtime::ParachainInfo>(8);
	is_pallet_index::<moonbase_runtime::EthereumChainId>(9);
	is_pallet_index::<moonbase_runtime::EVM>(10);
	is_pallet_index::<moonbase_runtime::Ethereum>(11);
	is_pallet_index::<moonbase_runtime::ParachainStaking>(12);
	is_pallet_index::<moonbase_runtime::Scheduler>(13);
	is_pallet_index::<moonbase_runtime::Democracy>(14);
	is_pallet_index::<moonbase_runtime::CouncilCollective>(15);
	is_pallet_index::<moonbase_runtime::TechCommitteeCollective>(16);
	is_pallet_index::<moonbase_runtime::Treasury>(17);
	is_pallet_index::<moonbase_runtime::AuthorInherent>(18);
	is_pallet_index::<moonbase_runtime::AuthorFilter>(19);
	is_pallet_index::<moonbase_runtime::CrowdloanRewards>(20);
	is_pallet_index::<moonbase_runtime::AuthorMapping>(21);
	is_pallet_index::<moonbase_runtime::Proxy>(22);
	is_pallet_index::<moonbase_runtime::MaintenanceMode>(23);
}

#[test]
fn verify_proxy_type_indices() {
	assert_eq!(moonbase_runtime::ProxyType::Any as u8, 0);
	assert_eq!(moonbase_runtime::ProxyType::NonTransfer as u8, 1);
	assert_eq!(moonbase_runtime::ProxyType::Governance as u8, 2);
	assert_eq!(moonbase_runtime::ProxyType::Staking as u8, 3);
	assert_eq!(moonbase_runtime::ProxyType::CancelProxy as u8, 4);
	assert_eq!(moonbase_runtime::ProxyType::Balances as u8, 5);
	assert_eq!(moonbase_runtime::ProxyType::AuthorMapping as u8, 6);
	assert_eq!(moonbase_runtime::ProxyType::IdentityJudgement as u8, 7);
}

#[test]
fn join_collator_candidates() {
	ExtBuilder::default()
		.with_balances(vec![
			(AccountId::from(ALICE), 2_000 * UNIT),
			(AccountId::from(BOB), 2_000 * UNIT),
			(AccountId::from(CHARLIE), 1_100 * UNIT),
			(AccountId::from(DAVE), 1_000 * UNIT),
		])
		.with_collators(vec![
			(AccountId::from(ALICE), 1_000 * UNIT),
			(AccountId::from(BOB), 1_000 * UNIT),
		])
		.with_delegations(vec![
			(AccountId::from(CHARLIE), AccountId::from(ALICE), 50 * UNIT),
			(AccountId::from(CHARLIE), AccountId::from(BOB), 50 * UNIT),
		])
		.build()
		.execute_with(|| {
			assert_noop!(
				ParachainStaking::join_candidates(
					origin_of(AccountId::from(ALICE)),
					1_000 * UNIT,
					2u32
				),
				pallet_parachain_staking::Error::<Runtime>::CandidateExists
			);
			assert_noop!(
				ParachainStaking::join_candidates(
					origin_of(AccountId::from(CHARLIE)),
					1_000 * UNIT,
					2u32
				),
				pallet_parachain_staking::Error::<Runtime>::DelegatorExists
			);
			assert!(System::events().is_empty());
			assert_ok!(ParachainStaking::join_candidates(
				origin_of(AccountId::from(DAVE)),
				1_000 * UNIT,
				2u32
			));
			assert_eq!(
				last_event(),
				Event::ParachainStaking(
					pallet_parachain_staking::Event::JoinedCollatorCandidates {
						account: AccountId::from(DAVE),
						amount_locked: 1_000 * UNIT,
						new_total_amt_locked: 3_100 * UNIT
					}
				)
			);
			let candidates = ParachainStaking::candidate_pool();
			assert_eq!(candidates.0[0].owner, AccountId::from(ALICE));
			assert_eq!(candidates.0[0].amount, 1_050 * UNIT);
			assert_eq!(candidates.0[1].owner, AccountId::from(BOB));
			assert_eq!(candidates.0[1].amount, 1_050 * UNIT);
			assert_eq!(candidates.0[2].owner, AccountId::from(DAVE));
			assert_eq!(candidates.0[2].amount, 1_000 * UNIT);
		});
}

#[test]
fn transfer_through_evm_to_stake() {
	ExtBuilder::default()
		.with_balances(vec![(AccountId::from(ALICE), 2_000 * UNIT)])
		.build()
		.execute_with(|| {
			// Charlie has no balance => fails to stake
			assert_noop!(
				ParachainStaking::join_candidates(
					origin_of(AccountId::from(CHARLIE)),
					1_000 * UNIT,
					0u32
				),
				DispatchError::Module(ModuleError {
					index: 12,
					error: [8, 0, 0, 0],
					message: Some("InsufficientBalance")
				})
			);

			// Alice transfer from free balance 2000 UNIT to Bob
			assert_ok!(Balances::transfer(
				origin_of(AccountId::from(ALICE)),
				AccountId::from(BOB),
				2_000 * UNIT,
			));
			assert_eq!(Balances::free_balance(AccountId::from(BOB)), 2_000 * UNIT);

			let gas_limit = 100000u64;
			let gas_price: U256 = 1_000_000_000.into();
			// Bob transfers 1000 UNIT to Charlie via EVM
			assert_ok!(Call::EVM(pallet_evm::Call::<Runtime>::call {
				source: H160::from(BOB),
				target: H160::from(CHARLIE),
				input: Vec::new(),
				value: (1_000 * UNIT).into(),
				gas_limit,
				max_fee_per_gas: gas_price,
				max_priority_fee_per_gas: None,
				nonce: None,
				access_list: Vec::new(),
			})
			.dispatch(<Runtime as frame_system::Config>::Origin::root()));
			assert_eq!(
				Balances::free_balance(AccountId::from(CHARLIE)),
				1_000 * UNIT,
			);

			// Charlie can stake now
			assert_ok!(ParachainStaking::join_candidates(
				origin_of(AccountId::from(CHARLIE)),
				1_000 * UNIT,
				0u32,
			),);
			let candidates = ParachainStaking::candidate_pool();
			assert_eq!(candidates.0[0].owner, AccountId::from(CHARLIE));
			assert_eq!(candidates.0[0].amount, 1_000 * UNIT);
		});
}

#[test]
fn reward_block_authors() {
	ExtBuilder::default()
		.with_balances(vec![
			// Alice gets 100 extra tokens for her mapping deposit
			(AccountId::from(ALICE), 2_100 * UNIT),
			(AccountId::from(BOB), 1_000 * UNIT),
		])
		.with_collators(vec![(AccountId::from(ALICE), 1_000 * UNIT)])
		.with_delegations(vec![(
			AccountId::from(BOB),
			AccountId::from(ALICE),
			500 * UNIT,
		)])
		.with_mappings(vec![(
			NimbusId::from_slice(&ALICE_NIMBUS).unwrap(),
			AccountId::from(ALICE),
		)])
		.build()
		.execute_with(|| {
			set_parachain_inherent_data();
			for x in 2..1199 {
				run_to_block(x, Some(NimbusId::from_slice(&ALICE_NIMBUS).unwrap()));
			}
			// no rewards doled out yet
			assert_eq!(
				Balances::usable_balance(AccountId::from(ALICE)),
				1_000 * UNIT,
			);
			assert_eq!(Balances::usable_balance(AccountId::from(BOB)), 500 * UNIT,);
			run_to_block(1200, Some(NimbusId::from_slice(&ALICE_NIMBUS).unwrap()));
			// rewards minted and distributed
			assert_eq!(
				Balances::usable_balance(AccountId::from(ALICE)),
				1113666666584000000000,
			);
			assert_eq!(
				Balances::usable_balance(AccountId::from(BOB)),
				541333333292000000000,
			);
		});
}

#[test]
fn reward_block_authors_with_parachain_bond_reserved() {
	ExtBuilder::default()
		.with_balances(vec![
			// Alice gets 100 extra tokens for her mapping deposit
			(AccountId::from(ALICE), 2_100 * UNIT),
			(AccountId::from(BOB), 1_000 * UNIT),
			(AccountId::from(CHARLIE), UNIT),
		])
		.with_collators(vec![(AccountId::from(ALICE), 1_000 * UNIT)])
		.with_delegations(vec![(
			AccountId::from(BOB),
			AccountId::from(ALICE),
			500 * UNIT,
		)])
		.with_mappings(vec![(
			NimbusId::from_slice(&ALICE_NIMBUS).unwrap(),
			AccountId::from(ALICE),
		)])
		.build()
		.execute_with(|| {
			set_parachain_inherent_data();
			assert_ok!(ParachainStaking::set_parachain_bond_account(
				root_origin(),
				AccountId::from(CHARLIE),
			),);
			for x in 2..1199 {
				run_to_block(x, Some(NimbusId::from_slice(&ALICE_NIMBUS).unwrap()));
			}
			// no rewards doled out yet
			assert_eq!(
				Balances::usable_balance(AccountId::from(ALICE)),
				1_000 * UNIT,
			);
			assert_eq!(Balances::usable_balance(AccountId::from(BOB)), 500 * UNIT,);
			assert_eq!(Balances::usable_balance(AccountId::from(CHARLIE)), UNIT,);
			run_to_block(1200, Some(NimbusId::from_slice(&ALICE_NIMBUS).unwrap()));
			// rewards minted and distributed
			assert_eq!(
				Balances::usable_balance(AccountId::from(ALICE)),
				1082693333281650000000,
			);
			assert_eq!(
				Balances::usable_balance(AccountId::from(BOB)),
				525841666640825000000,
			);
			// 30% reserved for parachain bond
			assert_eq!(
				Balances::usable_balance(AccountId::from(CHARLIE)),
				47515000000000000000,
			);
		});
}

#[test]
fn initialize_crowdloan_addresses_with_batch_and_pay() {
	ExtBuilder::default()
		.with_balances(vec![
			(AccountId::from(ALICE), 2_000 * UNIT),
			(AccountId::from(BOB), 1_000 * UNIT),
		])
		.with_collators(vec![(AccountId::from(ALICE), 1_000 * UNIT)])
		.with_mappings(vec![(
			NimbusId::from_slice(&ALICE_NIMBUS).unwrap(),
			AccountId::from(ALICE),
		)])
		.with_crowdloan_fund(3_000_000 * UNIT)
		.build()
		.execute_with(|| {
			// set parachain inherent data
			set_parachain_inherent_data();
			let init_block = CrowdloanRewards::init_vesting_block();
			// This matches the previous vesting
			let end_block = init_block + 4 * WEEKS;
			// Batch calls always succeed. We just need to check the inner event
			assert_ok!(Call::Utility(pallet_utility::Call::<Runtime>::batch_all {
				calls: vec![
					Call::CrowdloanRewards(
						pallet_crowdloan_rewards::Call::<Runtime>::initialize_reward_vec {
							rewards: vec![(
								[4u8; 32].into(),
								Some(AccountId::from(CHARLIE)),
								1_500_000 * UNIT
							)]
						}
					),
					Call::CrowdloanRewards(
						pallet_crowdloan_rewards::Call::<Runtime>::initialize_reward_vec {
							rewards: vec![(
								[5u8; 32].into(),
								Some(AccountId::from(DAVE)),
								1_500_000 * UNIT
							)]
						}
					),
					Call::CrowdloanRewards(
						pallet_crowdloan_rewards::Call::<Runtime>::complete_initialization {
							lease_ending_block: end_block
						}
					)
				]
			})
			.dispatch(root_origin()));
			// 30 percent initial payout
			assert_eq!(Balances::balance(&AccountId::from(CHARLIE)), 450_000 * UNIT);
			// 30 percent initial payout
			assert_eq!(Balances::balance(&AccountId::from(DAVE)), 450_000 * UNIT);
			let expected = Event::Utility(pallet_utility::Event::BatchCompleted);
			assert_eq!(last_event(), expected);
			// This one should fail, as we already filled our data
			assert_ok!(Call::Utility(pallet_utility::Call::<Runtime>::batch {
				calls: vec![Call::CrowdloanRewards(pallet_crowdloan_rewards::Call::<
					Runtime,
				>::initialize_reward_vec {
					rewards: vec![([4u8; 32].into(), Some(AccountId::from(ALICE)), 432000)]
				})]
			})
			.dispatch(root_origin()));
			let expected_fail = Event::Utility(pallet_utility::Event::BatchInterrupted {
				index: 0,
				error: DispatchError::Module(ModuleError {
					index: 20,
					error: [8, 0, 0, 0],
					message: None,
				}),
			});
			assert_eq!(last_event(), expected_fail);
			// Claim 1 block.
			assert_ok!(CrowdloanRewards::claim(origin_of(AccountId::from(CHARLIE))));
			assert_ok!(CrowdloanRewards::claim(origin_of(AccountId::from(DAVE))));

			let vesting_period = 4 * WEEKS as u128;
			let per_block = (1_050_000 * UNIT) / vesting_period;

			assert_eq!(
				CrowdloanRewards::accounts_payable(&AccountId::from(CHARLIE))
					.unwrap()
					.claimed_reward,
				(450_000 * UNIT) + per_block
			);
			assert_eq!(
				CrowdloanRewards::accounts_payable(&AccountId::from(DAVE))
					.unwrap()
					.claimed_reward,
				(450_000 * UNIT) + per_block
			);
			// The total claimed reward should be equal to the account balance at this point.
			assert_eq!(
				Balances::balance(&AccountId::from(CHARLIE)),
				(450_000 * UNIT) + per_block
			);
			assert_eq!(
				Balances::balance(&AccountId::from(DAVE)),
				(450_000 * UNIT) + per_block
			);
			assert_noop!(
				CrowdloanRewards::claim(origin_of(AccountId::from(ALICE))),
				pallet_crowdloan_rewards::Error::<Runtime>::NoAssociatedClaim
			);
		});
}

#[test]
fn initialize_crowdloan_address_and_change_with_relay_key_sig() {
	ExtBuilder::default()
		.with_balances(vec![
			(AccountId::from(ALICE), 2_000 * UNIT),
			(AccountId::from(BOB), 1_000 * UNIT),
		])
		.with_collators(vec![(AccountId::from(ALICE), 1_000 * UNIT)])
		.with_mappings(vec![(
			NimbusId::from_slice(&ALICE_NIMBUS).unwrap(),
			AccountId::from(ALICE),
		)])
		.with_crowdloan_fund(3_000_000 * UNIT)
		.build()
		.execute_with(|| {
			// set parachain inherent data
			set_parachain_inherent_data();
			let init_block = CrowdloanRewards::init_vesting_block();
			// This matches the previous vesting
			let end_block = init_block + 4 * WEEKS;

			let (pair1, _) = sp_core::sr25519::Pair::generate();
			let (pair2, _) = sp_core::sr25519::Pair::generate();

			let public1 = pair1.public();
			let public2 = pair2.public();

			// signature:
			// WRAP_BYTES|| NetworkIdentifier|| new_account || previous_account || WRAP_BYTES
			let mut message = pallet_crowdloan_rewards::WRAPPED_BYTES_PREFIX.to_vec();
			message.append(&mut b"moonbase-".to_vec());
			message.append(&mut AccountId::from(DAVE).encode());
			message.append(&mut AccountId::from(CHARLIE).encode());
			message.append(&mut pallet_crowdloan_rewards::WRAPPED_BYTES_POSTFIX.to_vec());

			let signature1 = pair1.sign(&message);
			let signature2 = pair2.sign(&message);

			// Batch calls always succeed. We just need to check the inner event
			assert_ok!(
				// two relay accounts pointing at the same reward account
				Call::Utility(pallet_utility::Call::<Runtime>::batch_all {
					calls: vec![
						Call::CrowdloanRewards(
							pallet_crowdloan_rewards::Call::<Runtime>::initialize_reward_vec {
								rewards: vec![(
									public1.into(),
									Some(AccountId::from(CHARLIE)),
									1_500_000 * UNIT
								)]
							}
						),
						Call::CrowdloanRewards(
							pallet_crowdloan_rewards::Call::<Runtime>::initialize_reward_vec {
								rewards: vec![(
									public2.into(),
									Some(AccountId::from(CHARLIE)),
									1_500_000 * UNIT
								)]
							}
						),
						Call::CrowdloanRewards(
							pallet_crowdloan_rewards::Call::<Runtime>::complete_initialization {
								lease_ending_block: end_block
							}
						)
					]
				})
				.dispatch(root_origin())
			);
			// 30 percent initial payout
			assert_eq!(Balances::balance(&AccountId::from(CHARLIE)), 900_000 * UNIT);

			// this should fail, as we are only providing one signature
			assert_noop!(
				CrowdloanRewards::change_association_with_relay_keys(
					origin_of(AccountId::from(CHARLIE)),
					AccountId::from(DAVE),
					AccountId::from(CHARLIE),
					vec![(public1.into(), signature1.clone().into())]
				),
				pallet_crowdloan_rewards::Error::<Runtime>::InsufficientNumberOfValidProofs
			);

			// this should be valid
			assert_ok!(CrowdloanRewards::change_association_with_relay_keys(
				origin_of(AccountId::from(CHARLIE)),
				AccountId::from(DAVE),
				AccountId::from(CHARLIE),
				vec![
					(public1.into(), signature1.into()),
					(public2.into(), signature2.into())
				]
			));

			assert_eq!(
				CrowdloanRewards::accounts_payable(&AccountId::from(DAVE))
					.unwrap()
					.claimed_reward,
				(900_000 * UNIT)
			);
		});
}

#[test]
fn claim_via_precompile() {
	ExtBuilder::default()
		.with_balances(vec![
			(AccountId::from(ALICE), 2_000 * UNIT),
			(AccountId::from(BOB), 1_000 * UNIT),
		])
		.with_collators(vec![(AccountId::from(ALICE), 1_000 * UNIT)])
		.with_mappings(vec![(
			NimbusId::from_slice(&ALICE_NIMBUS).unwrap(),
			AccountId::from(ALICE),
		)])
		.with_crowdloan_fund(3_000_000 * UNIT)
		.build()
		.execute_with(|| {
			// set parachain inherent data
			set_parachain_inherent_data();
			let init_block = CrowdloanRewards::init_vesting_block();
			// This matches the previous vesting
			let end_block = init_block + 4 * WEEKS;
			// Batch calls always succeed. We just need to check the inner event
			assert_ok!(Call::Utility(pallet_utility::Call::<Runtime>::batch_all {
				calls: vec![
					Call::CrowdloanRewards(
						pallet_crowdloan_rewards::Call::<Runtime>::initialize_reward_vec {
							rewards: vec![(
								[4u8; 32].into(),
								Some(AccountId::from(CHARLIE)),
								1_500_000 * UNIT
							)]
						}
					),
					Call::CrowdloanRewards(
						pallet_crowdloan_rewards::Call::<Runtime>::initialize_reward_vec {
							rewards: vec![(
								[5u8; 32].into(),
								Some(AccountId::from(DAVE)),
								1_500_000 * UNIT
							)]
						}
					),
					Call::CrowdloanRewards(
						pallet_crowdloan_rewards::Call::<Runtime>::complete_initialization {
							lease_ending_block: end_block
						}
					)
				]
			})
			.dispatch(root_origin()));

			// 30 percent initial payout
			assert_eq!(Balances::balance(&AccountId::from(CHARLIE)), 450_000 * UNIT);
			// 30 percent initial payout
			assert_eq!(Balances::balance(&AccountId::from(DAVE)), 450_000 * UNIT);

			let crowdloan_precompile_address = H160::from_low_u64_be(2049);

			// Alice uses the crowdloan precompile to claim through the EVM
			let gas_limit = 100000u64;
			let gas_price: U256 = 1_000_000_000u64.into();

			// Construct the call data (selector, amount)
			let mut call_data = Vec::<u8>::from([0u8; 4]);
			call_data[0..4].copy_from_slice(&Keccak256::digest(b"claim()")[0..4]);

			assert_ok!(Call::EVM(pallet_evm::Call::<Runtime>::call {
				source: H160::from(CHARLIE),
				target: crowdloan_precompile_address,
				input: call_data,
				value: U256::zero(), // No value sent in EVM
				gas_limit,
				max_fee_per_gas: gas_price,
				max_priority_fee_per_gas: None,
				nonce: None, // Use the next nonce
				access_list: Vec::new(),
			})
			.dispatch(<Runtime as frame_system::Config>::Origin::root()));

			let vesting_period = 4 * WEEKS as u128;
			let per_block = (1_050_000 * UNIT) / vesting_period;

			assert_eq!(
				CrowdloanRewards::accounts_payable(&AccountId::from(CHARLIE))
					.unwrap()
					.claimed_reward,
				(450_000 * UNIT) + per_block
			);
		})
}

#[test]
fn is_contributor_via_precompile() {
	ExtBuilder::default()
		.with_balances(vec![
			(AccountId::from(ALICE), 2_000 * UNIT),
			(AccountId::from(BOB), 1_000 * UNIT),
		])
		.with_collators(vec![(AccountId::from(ALICE), 1_000 * UNIT)])
		.with_mappings(vec![(
			NimbusId::from_slice(&ALICE_NIMBUS).unwrap(),
			AccountId::from(ALICE),
		)])
		.with_crowdloan_fund(3_000_000 * UNIT)
		.build()
		.execute_with(|| {
			// set parachain inherent data
			set_parachain_inherent_data();
			let init_block = CrowdloanRewards::init_vesting_block();
			// This matches the previous vesting
			let end_block = init_block + 4 * WEEKS;
			// Batch calls always succeed. We just need to check the inner event
			assert_ok!(Call::Utility(pallet_utility::Call::<Runtime>::batch_all {
				calls: vec![
					Call::CrowdloanRewards(
						pallet_crowdloan_rewards::Call::<Runtime>::initialize_reward_vec {
							rewards: vec![(
								[4u8; 32].into(),
								Some(AccountId::from(CHARLIE)),
								1_500_000 * UNIT
							)]
						}
					),
					Call::CrowdloanRewards(
						pallet_crowdloan_rewards::Call::<Runtime>::initialize_reward_vec {
							rewards: vec![(
								[5u8; 32].into(),
								Some(AccountId::from(DAVE)),
								1_500_000 * UNIT
							)]
						}
					),
					Call::CrowdloanRewards(
						pallet_crowdloan_rewards::Call::<Runtime>::complete_initialization {
							lease_ending_block: end_block
						}
					)
				]
			})
			.dispatch(root_origin()));

			let crowdloan_precompile_address = H160::from_low_u64_be(2049);

			// Assert precompile reports Bob is not a contributor
			Precompiles::new()
				.prepare_test(
					ALICE,
					crowdloan_precompile_address,
					EvmDataWriter::new_with_selector(CrowdloanAction::IsContributor)
						.write(Address(BOB.into()))
						.build(),
				)
				.expect_cost(1000)
				.expect_no_logs()
				.execute_returns(EvmDataWriter::new().write(false).build());

			// Assert precompile reports Charlie is a nominator
			Precompiles::new()
				.prepare_test(
					ALICE,
					crowdloan_precompile_address,
					EvmDataWriter::new_with_selector(CrowdloanAction::IsContributor)
						.write(Address(CHARLIE.into()))
						.build(),
				)
				.expect_cost(1000)
				.expect_no_logs()
				.execute_returns(EvmDataWriter::new().write(true).build());
		})
}

#[test]
fn reward_info_via_precompile() {
	ExtBuilder::default()
		.with_balances(vec![
			(AccountId::from(ALICE), 2_000 * UNIT),
			(AccountId::from(BOB), 1_000 * UNIT),
		])
		.with_collators(vec![(AccountId::from(ALICE), 1_000 * UNIT)])
		.with_mappings(vec![(
			NimbusId::from_slice(&ALICE_NIMBUS).unwrap(),
			AccountId::from(ALICE),
		)])
		.with_crowdloan_fund(3_000_000 * UNIT)
		.build()
		.execute_with(|| {
			// set parachain inherent data
			set_parachain_inherent_data();
			let init_block = CrowdloanRewards::init_vesting_block();
			// This matches the previous vesting
			let end_block = init_block + 4 * WEEKS;
			// Batch calls always succeed. We just need to check the inner event
			assert_ok!(Call::Utility(pallet_utility::Call::<Runtime>::batch_all {
				calls: vec![
					Call::CrowdloanRewards(
						pallet_crowdloan_rewards::Call::<Runtime>::initialize_reward_vec {
							rewards: vec![(
								[4u8; 32].into(),
								Some(AccountId::from(CHARLIE)),
								1_500_000 * UNIT
							)]
						}
					),
					Call::CrowdloanRewards(
						pallet_crowdloan_rewards::Call::<Runtime>::initialize_reward_vec {
							rewards: vec![(
								[5u8; 32].into(),
								Some(AccountId::from(DAVE)),
								1_500_000 * UNIT
							)]
						}
					),
					Call::CrowdloanRewards(
						pallet_crowdloan_rewards::Call::<Runtime>::complete_initialization {
							lease_ending_block: end_block
						}
					)
				]
			})
			.dispatch(root_origin()));

			let crowdloan_precompile_address = H160::from_low_u64_be(2049);

			let expected_total: U256 = (1_500_000 * UNIT).into();
			let expected_claimed: U256 = (450_000 * UNIT).into();

			// Assert precompile reports correct Charlie reward info.
			Precompiles::new()
				.prepare_test(
					ALICE,
					crowdloan_precompile_address,
					EvmDataWriter::new_with_selector(CrowdloanAction::RewardInfo)
						.write(Address(AccountId::from(CHARLIE).into()))
						.build(),
				)
				.expect_cost(1000)
				.expect_no_logs()
				.execute_returns(
					EvmDataWriter::new()
						.write(expected_total)
						.write(expected_claimed)
						.build(),
				);
		})
}

#[test]
fn update_reward_address_via_precompile() {
	ExtBuilder::default()
		.with_balances(vec![
			(AccountId::from(ALICE), 2_000 * UNIT),
			(AccountId::from(BOB), 1_000 * UNIT),
		])
		.with_collators(vec![(AccountId::from(ALICE), 1_000 * UNIT)])
		.with_mappings(vec![(
			NimbusId::from_slice(&ALICE_NIMBUS).unwrap(),
			AccountId::from(ALICE),
		)])
		.with_crowdloan_fund(3_000_000 * UNIT)
		.build()
		.execute_with(|| {
			// set parachain inherent data
			set_parachain_inherent_data();
			let init_block = CrowdloanRewards::init_vesting_block();
			// This matches the previous vesting
			let end_block = init_block + 4 * WEEKS;
			// Batch calls always succeed. We just need to check the inner event
			assert_ok!(Call::Utility(pallet_utility::Call::<Runtime>::batch_all {
				calls: vec![
					Call::CrowdloanRewards(
						pallet_crowdloan_rewards::Call::<Runtime>::initialize_reward_vec {
							rewards: vec![(
								[4u8; 32].into(),
								Some(AccountId::from(CHARLIE)),
								1_500_000 * UNIT
							)]
						}
					),
					Call::CrowdloanRewards(
						pallet_crowdloan_rewards::Call::<Runtime>::initialize_reward_vec {
							rewards: vec![(
								[5u8; 32].into(),
								Some(AccountId::from(DAVE)),
								1_500_000 * UNIT
							)]
						}
					),
					Call::CrowdloanRewards(
						pallet_crowdloan_rewards::Call::<Runtime>::complete_initialization {
							lease_ending_block: end_block
						}
					)
				]
			})
			.dispatch(root_origin()));

			let crowdloan_precompile_address = H160::from_low_u64_be(2049);

			// Charlie uses the crowdloan precompile to update address through the EVM
			let gas_limit = 100000u64;
			let gas_price: U256 = 1_000_000_000u64.into();

			// Construct the input data to check if Bob is a contributor
			let mut call_data = Vec::<u8>::from([0u8; 36]);
			call_data[0..4]
				.copy_from_slice(&Keccak256::digest(b"update_reward_address(address)")[0..4]);
			call_data[16..36].copy_from_slice(&ALICE);

			assert_ok!(Call::EVM(pallet_evm::Call::<Runtime>::call {
				source: H160::from(CHARLIE),
				target: crowdloan_precompile_address,
				input: call_data,
				value: U256::zero(), // No value sent in EVM
				gas_limit,
				max_fee_per_gas: gas_price,
				max_priority_fee_per_gas: None,
				nonce: None, // Use the next nonce
				access_list: Vec::new(),
			})
			.dispatch(<Runtime as frame_system::Config>::Origin::root()));

			assert!(CrowdloanRewards::accounts_payable(&AccountId::from(CHARLIE)).is_none());
			assert_eq!(
				CrowdloanRewards::accounts_payable(&AccountId::from(ALICE))
					.unwrap()
					.claimed_reward,
				(450_000 * UNIT)
			);
		})
}

#[test]
fn asset_can_be_registered() {
	ExtBuilder::default().build().execute_with(|| {
		let source_location = AssetType::Xcm(MultiLocation::parent());
		let source_id: moonbase_runtime::AssetId = source_location.clone().into();
		let asset_metadata = AssetRegistrarMetadata {
			name: b"RelayToken".to_vec(),
			symbol: b"Relay".to_vec(),
			decimals: 12,
			is_frozen: false,
		};
		assert_ok!(AssetManager::register_foreign_asset(
			moonbase_runtime::Origin::root(),
			source_location,
			asset_metadata,
			1u128,
			true,
		));
		assert!(AssetManager::asset_id_type(source_id).is_some());
	});
}

#[test]
fn local_assets_cannot_be_create_by_signed_origins() {
	ExtBuilder::default()
		.with_balances(vec![
			(AccountId::from(ALICE), 2_000 * UNIT * SUPPLY_FACTOR),
			(AccountId::from(BOB), 1_000 * UNIT * SUPPLY_FACTOR),
		])
		.build()
		.execute_with(|| {
			assert_noop!(
				Call::LocalAssets(pallet_assets::Call::<Runtime, LocalAssetInstance>::create {
					id: 11u128,
					admin: AccountId::from(ALICE),
					min_balance: 1u128
				})
				.dispatch(<Runtime as frame_system::Config>::Origin::signed(
					AccountId::from(ALICE)
				)),
				frame_system::Error::<Runtime>::CallFiltered
			);
		});
}

#[test]
fn asset_erc20_precompiles_supply_and_balance() {
	ExtBuilder::default()
		.with_local_assets(vec![(
			0u128,
			vec![(AccountId::from(ALICE), 1_000 * UNIT)],
			AccountId::from(ALICE),
		)])
		.build()
		.execute_with(|| {
			// Assert the asset has been created with the correct supply
			assert_eq!(LocalAssets::total_supply(0u128), 1_000 * UNIT);

			// Convert the assetId to its corresponding precompile address
			let asset_precompile_address =
				Runtime::asset_id_to_account(LOCAL_ASSET_PRECOMPILE_ADDRESS_PREFIX, 0u128);

			// Access totalSupply through precompile.
			Precompiles::new()
				.prepare_test(
					ALICE,
					asset_precompile_address,
					EvmDataWriter::new_with_selector(AssetAction::TotalSupply).build(),
				)
				.expect_cost(1000)
				.expect_no_logs()
				.execute_returns(EvmDataWriter::new().write(U256::from(1000 * UNIT)).build());

			// Access balanceOf through precompile
			Precompiles::new()
				.prepare_test(
					ALICE,
					asset_precompile_address,
					EvmDataWriter::new_with_selector(AssetAction::BalanceOf)
						.write(Address(ALICE.into()))
						.build(),
				)
				.expect_cost(1000)
				.expect_no_logs()
				.execute_returns(EvmDataWriter::new().write(U256::from(1000 * UNIT)).build());
		});
}

#[test]
fn asset_erc20_precompiles_transfer() {
	ExtBuilder::default()
		.with_local_assets(vec![(
			0u128,
			vec![(AccountId::from(ALICE), 1_000 * UNIT)],
			AccountId::from(ALICE),
		)])
		.with_balances(vec![
			(AccountId::from(ALICE), 2_000 * UNIT),
			(AccountId::from(BOB), 1_000 * UNIT),
		])
		.build()
		.execute_with(|| {
			let asset_precompile_address =
				Runtime::asset_id_to_account(LOCAL_ASSET_PRECOMPILE_ADDRESS_PREFIX, 0u128);

			// Transfer tokens from Alice to Bob, 400 UNIT.
			Precompiles::new()
				.prepare_test(
					ALICE,
					asset_precompile_address,
					EvmDataWriter::new_with_selector(AssetAction::Transfer)
						.write(Address(BOB.into()))
						.write(U256::from(400 * UNIT))
						.build(),
				)
				.expect_cost(23652u64)
				.expect_log(log3(
					asset_precompile_address,
					SELECTOR_LOG_TRANSFER,
					H160::from(ALICE),
					H160::from(BOB),
					EvmDataWriter::new().write(U256::from(400 * UNIT)).build(),
				))
				.execute_returns(EvmDataWriter::new().write(true).build());

			// Make sure BOB has 400 UNIT
			Precompiles::new()
				.prepare_test(
					BOB,
					asset_precompile_address,
					EvmDataWriter::new_with_selector(AssetAction::BalanceOf)
						.write(Address(BOB.into()))
						.build(),
				)
				.expect_cost(1000)
				.expect_no_logs()
				.execute_returns(EvmDataWriter::new().write(U256::from(400 * UNIT)).build());
		});
}

#[test]
fn asset_erc20_precompiles_approve() {
	ExtBuilder::default()
		.with_local_assets(vec![(
			0u128,
			vec![(AccountId::from(ALICE), 1_000 * UNIT)],
			AccountId::from(ALICE),
		)])
		.with_balances(vec![
			(AccountId::from(ALICE), 2_000 * UNIT),
			(AccountId::from(BOB), 1_000 * UNIT),
		])
		.build()
		.execute_with(|| {
			let asset_precompile_address =
				Runtime::asset_id_to_account(LOCAL_ASSET_PRECOMPILE_ADDRESS_PREFIX, 0u128);

			// Aprove Bob for spending 400 UNIT from Alice
			Precompiles::new()
				.prepare_test(
					ALICE,
					asset_precompile_address,
					EvmDataWriter::new_with_selector(AssetAction::Approve)
						.write(Address(BOB.into()))
						.write(U256::from(400 * UNIT))
						.build(),
				)
				.expect_cost(14211)
				.expect_log(log3(
					asset_precompile_address,
					SELECTOR_LOG_APPROVAL,
					H160::from(ALICE),
					H160::from(BOB),
					EvmDataWriter::new().write(U256::from(400 * UNIT)).build(),
				))
				.execute_returns(EvmDataWriter::new().write(true).build());

			// Transfer tokens from Alice to Charlie by using BOB as origin
			Precompiles::new()
				.prepare_test(
					BOB,
					asset_precompile_address,
					EvmDataWriter::new_with_selector(AssetAction::TransferFrom)
						.write(Address(ALICE.into()))
						.write(Address(CHARLIE.into()))
						.write(U256::from(400 * UNIT))
						.build(),
				)
				.expect_cost(29230)
				.expect_log(log3(
					asset_precompile_address,
					SELECTOR_LOG_TRANSFER,
					H160::from(ALICE),
					H160::from(CHARLIE),
					EvmDataWriter::new().write(U256::from(400 * UNIT)).build(),
				))
				.execute_returns(EvmDataWriter::new().write(true).build());

			// Make sure CHARLIE has 400 UNIT
			Precompiles::new()
				.prepare_test(
					CHARLIE,
					asset_precompile_address,
					EvmDataWriter::new_with_selector(AssetAction::BalanceOf)
						.write(Address(CHARLIE.into()))
						.build(),
				)
				.expect_cost(1000)
				.expect_no_logs()
				.execute_returns(EvmDataWriter::new().write(U256::from(400 * UNIT)).build());
		});
}

#[test]
fn asset_erc20_precompiles_mint_burn() {
	ExtBuilder::default()
		.with_local_assets(vec![(
			0u128,
			vec![(AccountId::from(ALICE), 1_000 * UNIT)],
			AccountId::from(ALICE),
		)])
		.with_balances(vec![
			(AccountId::from(ALICE), 2_000 * UNIT),
			(AccountId::from(BOB), 1_000 * UNIT),
		])
		.build()
		.execute_with(|| {
			let asset_precompile_address =
				Runtime::asset_id_to_account(LOCAL_ASSET_PRECOMPILE_ADDRESS_PREFIX, 0u128);

			// Mint 1000 MOVRS to BOB
			Precompiles::new()
				.prepare_test(
					ALICE,
					asset_precompile_address,
					EvmDataWriter::new_with_selector(AssetAction::Mint)
						.write(Address(BOB.into()))
						.write(U256::from(1000 * UNIT))
						.build(),
				)
				.expect_cost(12988)
				.expect_log(log3(
					asset_precompile_address,
					SELECTOR_LOG_TRANSFER,
					H160::default(),
					H160::from(BOB),
					EvmDataWriter::new().write(U256::from(1000 * UNIT)).build(),
				))
				.execute_returns(EvmDataWriter::new().write(true).build());

			// Assert the asset has been minted
			assert_eq!(LocalAssets::total_supply(0u128), 2_000 * UNIT);
			assert_eq!(
				LocalAssets::balance(0u128, AccountId::from(BOB)),
				1_000 * UNIT
			);

			// Burn tokens
			Precompiles::new()
				.prepare_test(
					ALICE,
					asset_precompile_address,
					EvmDataWriter::new_with_selector(AssetAction::Burn)
						.write(Address(BOB.into()))
						.write(U256::from(500 * UNIT))
						.build(),
				)
				.expect_cost(13164)
				.expect_log(log3(
					asset_precompile_address,
					SELECTOR_LOG_TRANSFER,
					H160::from(BOB),
					H160::default(),
					EvmDataWriter::new().write(U256::from(500 * UNIT)).build(),
				))
				.execute_returns(EvmDataWriter::new().write(true).build());

			// Assert the asset has been burnt
			assert_eq!(LocalAssets::total_supply(0u128), 1_500 * UNIT);
			assert_eq!(
				LocalAssets::balance(0u128, AccountId::from(BOB)),
				500 * UNIT
			);
		});
}

#[test]
fn asset_erc20_precompiles_freeze_thaw_account() {
	ExtBuilder::default()
		.with_local_assets(vec![(
			0u128,
			vec![(AccountId::from(ALICE), 1_000 * UNIT)],
			AccountId::from(ALICE),
		)])
		.with_balances(vec![
			(AccountId::from(ALICE), 2_000 * UNIT),
			(AccountId::from(BOB), 1_000 * UNIT),
		])
		.build()
		.execute_with(|| {
			let asset_precompile_address =
				Runtime::asset_id_to_account(LOCAL_ASSET_PRECOMPILE_ADDRESS_PREFIX, 0u128);

			// Freeze Account
			Precompiles::new()
				.prepare_test(
					ALICE,
					asset_precompile_address,
					EvmDataWriter::new_with_selector(AssetAction::Freeze)
						.write(Address(ALICE.into()))
						.build(),
				)
				.expect_cost(6866)
				.expect_no_logs()
				.execute_returns(EvmDataWriter::new().write(true).build());

			// Assert account is frozen
			assert_eq!(
				LocalAssets::can_withdraw(0u128, &AccountId::from(ALICE), 1).into_result(),
				Err(TokenError::Frozen.into())
			);

			// Thaw Account
			Precompiles::new()
				.prepare_test(
					ALICE,
					asset_precompile_address,
					EvmDataWriter::new_with_selector(AssetAction::Thaw)
						.write(Address(ALICE.into()))
						.build(),
				)
				.expect_cost(6860)
				.expect_no_logs()
				.execute_returns(EvmDataWriter::new().write(true).build());

			// Assert account is not frozen
			assert!(LocalAssets::can_withdraw(0u128, &AccountId::from(ALICE), 1)
				.into_result()
				.is_ok());
		});
}

#[test]
fn asset_erc20_precompiles_freeze_thaw_asset() {
	ExtBuilder::default()
		.with_local_assets(vec![(
			0u128,
			vec![(AccountId::from(ALICE), 1_000 * UNIT)],
			AccountId::from(ALICE),
		)])
		.with_balances(vec![
			(AccountId::from(ALICE), 2_000 * UNIT),
			(AccountId::from(BOB), 1_000 * UNIT),
		])
		.build()
		.execute_with(|| {
			let asset_precompile_address =
				Runtime::asset_id_to_account(LOCAL_ASSET_PRECOMPILE_ADDRESS_PREFIX, 0u128);

			// Freeze Asset
			Precompiles::new()
				.prepare_test(
					ALICE,
					asset_precompile_address,
					EvmDataWriter::new_with_selector(AssetAction::FreezeAsset).build(),
				)
				.expect_cost(5726)
				.expect_no_logs()
				.execute_returns(EvmDataWriter::new().write(true).build());

			// Assert account is frozen
			assert_eq!(
				LocalAssets::can_withdraw(0u128, &AccountId::from(ALICE), 1).into_result(),
				Err(TokenError::Frozen.into())
			);

			// Thaw Asset
			Precompiles::new()
				.prepare_test(
					ALICE,
					asset_precompile_address,
					EvmDataWriter::new_with_selector(AssetAction::ThawAsset).build(),
				)
				.expect_cost(5741)
				.expect_no_logs()
				.execute_returns(EvmDataWriter::new().write(true).build());
		});
}

#[test]
fn asset_erc20_precompiles_freeze_transfer_ownership() {
	ExtBuilder::default()
		.with_local_assets(vec![(
			0u128,
			vec![(AccountId::from(ALICE), 1_000 * UNIT)],
			AccountId::from(ALICE),
		)])
		.with_balances(vec![
			(AccountId::from(ALICE), 2_000 * UNIT),
			(AccountId::from(BOB), 1_000 * UNIT),
		])
		.build()
		.execute_with(|| {
			let asset_precompile_address =
				Runtime::asset_id_to_account(LOCAL_ASSET_PRECOMPILE_ADDRESS_PREFIX, 0u128);

			// Transfer ownerhsip of an asset
			Precompiles::new()
				.prepare_test(
					ALICE,
					asset_precompile_address,
					EvmDataWriter::new_with_selector(AssetAction::TransferOwnership)
						.write(Address(BOB.into()))
						.build(),
				)
				.expect_cost(6794)
				.expect_no_logs()
				.execute_returns(EvmDataWriter::new().write(true).build());
		});
}

#[test]
fn asset_erc20_precompiles_freeze_set_team() {
	ExtBuilder::default()
		.with_local_assets(vec![(
			0u128,
			vec![(AccountId::from(ALICE), 1_000 * UNIT)],
			AccountId::from(ALICE),
		)])
		.with_balances(vec![
			(AccountId::from(ALICE), 2_000 * UNIT),
			(AccountId::from(BOB), 1_000 * UNIT),
		])
		.build()
		.execute_with(|| {
			let asset_precompile_address =
				Runtime::asset_id_to_account(LOCAL_ASSET_PRECOMPILE_ADDRESS_PREFIX, 0u128);

			// Set Bob as issuer, admin and freezer
			Precompiles::new()
				.prepare_test(
					ALICE,
					asset_precompile_address,
					EvmDataWriter::new_with_selector(AssetAction::SetTeam)
						.write(Address(BOB.into()))
						.write(Address(BOB.into()))
						.write(Address(BOB.into()))
						.build(),
				)
				.expect_cost(5721)
				.expect_no_logs()
				.execute_returns(EvmDataWriter::new().write(true).build());

			// Bob should be able to mint, freeze, and thaw
			assert_ok!(LocalAssets::mint(
				origin_of(AccountId::from(BOB)),
				0u128,
				AccountId::from(BOB),
				1_000 * UNIT
			));
			assert_ok!(LocalAssets::freeze(
				origin_of(AccountId::from(BOB)),
				0u128,
				AccountId::from(ALICE)
			));
			assert_ok!(LocalAssets::thaw(
				origin_of(AccountId::from(BOB)),
				0u128,
				AccountId::from(ALICE)
			));
		});
}

#[test]
fn xcm_asset_erc20_precompiles_supply_and_balance() {
	ExtBuilder::default()
		.with_xcm_assets(vec![XcmAssetInitialization {
			asset_type: AssetType::Xcm(MultiLocation::parent()),
			metadata: AssetRegistrarMetadata {
				name: b"RelayToken".to_vec(),
				symbol: b"Relay".to_vec(),
				decimals: 12,
				is_frozen: false,
			},
			balances: vec![(AccountId::from(ALICE), 1_000 * UNIT)],
			is_sufficient: true,
		}])
		.with_balances(vec![
			(AccountId::from(ALICE), 2_000 * UNIT),
			(AccountId::from(BOB), 1_000 * UNIT),
		])
		.build()
		.execute_with(|| {
			// We have the assetId that corresponds to the relay chain registered
			let relay_asset_id: AssetId = AssetType::Xcm(MultiLocation::parent()).into();

			// Its address is
			let asset_precompile_address = Runtime::asset_id_to_account(
				FOREIGN_ASSET_PRECOMPILE_ADDRESS_PREFIX,
				relay_asset_id,
			);

			// Assert the asset has been created with the correct supply
			assert_eq!(Assets::total_supply(relay_asset_id), 1_000 * UNIT);

			// Access totalSupply through precompile. Important that the context is correct
			Precompiles::new()
				.prepare_test(
					ALICE,
					asset_precompile_address,
					EvmDataWriter::new_with_selector(AssetAction::TotalSupply).build(),
				)
				.expect_cost(1000)
				.expect_no_logs()
				.execute_returns(EvmDataWriter::new().write(U256::from(1000 * UNIT)).build());

			// Access balanceOf through precompile
			Precompiles::new()
				.prepare_test(
					ALICE,
					asset_precompile_address,
					EvmDataWriter::new_with_selector(AssetAction::BalanceOf)
						.write(Address(ALICE.into()))
						.build(),
				)
				.expect_cost(1000)
				.expect_no_logs()
				.execute_returns(EvmDataWriter::new().write(U256::from(1000 * UNIT)).build());
		});
}

#[test]
fn xcm_asset_erc20_precompiles_transfer() {
	ExtBuilder::default()
		.with_xcm_assets(vec![XcmAssetInitialization {
			asset_type: AssetType::Xcm(MultiLocation::parent()),
			metadata: AssetRegistrarMetadata {
				name: b"RelayToken".to_vec(),
				symbol: b"Relay".to_vec(),
				decimals: 12,
				is_frozen: false,
			},
			balances: vec![(AccountId::from(ALICE), 1_000 * UNIT)],
			is_sufficient: true,
		}])
		.with_balances(vec![
			(AccountId::from(ALICE), 2_000 * UNIT),
			(AccountId::from(BOB), 1_000 * UNIT),
		])
		.build()
		.execute_with(|| {
			// We have the assetId that corresponds to the relay chain registered
			let relay_asset_id: AssetId = AssetType::Xcm(MultiLocation::parent()).into();

			// Its address is
			let asset_precompile_address = Runtime::asset_id_to_account(
				FOREIGN_ASSET_PRECOMPILE_ADDRESS_PREFIX,
				relay_asset_id,
			);

			// Transfer tokens from Alice to Bob, 400 UNIT.
			Precompiles::new()
				.prepare_test(
					ALICE,
					asset_precompile_address,
					EvmDataWriter::new_with_selector(AssetAction::Transfer)
						.write(Address(BOB.into()))
						.write(U256::from(400 * UNIT))
						.build(),
				)
				.expect_cost(23652)
				.expect_log(log3(
					asset_precompile_address,
					SELECTOR_LOG_TRANSFER,
					H160::from(ALICE),
					H160::from(BOB),
					EvmDataWriter::new().write(U256::from(400 * UNIT)).build(),
				))
				.execute_returns(EvmDataWriter::new().write(true).build());

			// Make sure BOB has 400 UNIT
			Precompiles::new()
				.prepare_test(
					BOB,
					asset_precompile_address,
					EvmDataWriter::new_with_selector(AssetAction::BalanceOf)
						.write(Address(BOB.into()))
						.build(),
				)
				.expect_cost(1000)
				.expect_no_logs()
				.execute_returns(EvmDataWriter::new().write(U256::from(400 * UNIT)).build());
		});
}

#[test]
fn xcm_asset_erc20_precompiles_approve() {
	ExtBuilder::default()
		.with_xcm_assets(vec![XcmAssetInitialization {
			asset_type: AssetType::Xcm(MultiLocation::parent()),
			metadata: AssetRegistrarMetadata {
				name: b"RelayToken".to_vec(),
				symbol: b"Relay".to_vec(),
				decimals: 12,
				is_frozen: false,
			},
			balances: vec![(AccountId::from(ALICE), 1_000 * UNIT)],
			is_sufficient: true,
		}])
		.with_balances(vec![
			(AccountId::from(ALICE), 2_000 * UNIT),
			(AccountId::from(BOB), 1_000 * UNIT),
		])
		.build()
		.execute_with(|| {
			// We have the assetId that corresponds to the relay chain registered
			let relay_asset_id: AssetId = AssetType::Xcm(MultiLocation::parent()).into();

			// Its address is
			let asset_precompile_address = Runtime::asset_id_to_account(
				FOREIGN_ASSET_PRECOMPILE_ADDRESS_PREFIX,
				relay_asset_id,
			);

			// Aprove Bob for spending 400 UNIT from Alice
			Precompiles::new()
				.prepare_test(
					ALICE,
					asset_precompile_address,
					EvmDataWriter::new_with_selector(AssetAction::Approve)
						.write(Address(BOB.into()))
						.write(U256::from(400 * UNIT))
						.build(),
				)
				.expect_cost(14211)
				.expect_log(log3(
					asset_precompile_address,
					SELECTOR_LOG_APPROVAL,
					H160::from(ALICE),
					H160::from(BOB),
					EvmDataWriter::new().write(U256::from(400 * UNIT)).build(),
				))
				.execute_returns(EvmDataWriter::new().write(true).build());

			// Transfer tokens from Alice to Charlie by using BOB as origin
			Precompiles::new()
				.prepare_test(
					BOB,
					asset_precompile_address,
					EvmDataWriter::new_with_selector(AssetAction::TransferFrom)
						.write(Address(ALICE.into()))
						.write(Address(CHARLIE.into()))
						.write(U256::from(400 * UNIT))
						.build(),
				)
				.expect_cost(29230)
				.expect_log(log3(
					asset_precompile_address,
					SELECTOR_LOG_TRANSFER,
					H160::from(ALICE),
					H160::from(CHARLIE),
					EvmDataWriter::new().write(U256::from(400 * UNIT)).build(),
				))
				.execute_returns(EvmDataWriter::new().write(true).build());

			// Make sure CHARLIE has 400 UNIT
			Precompiles::new()
				.prepare_test(
					CHARLIE,
					asset_precompile_address,
					EvmDataWriter::new_with_selector(AssetAction::BalanceOf)
						.write(Address(CHARLIE.into()))
						.build(),
				)
				.expect_cost(1000)
				.expect_no_logs()
				.execute_returns(EvmDataWriter::new().write(U256::from(400 * UNIT)).build());
		});
}

#[test]
fn xtokens_precompiles_transfer() {
	ExtBuilder::default()
		.with_xcm_assets(vec![XcmAssetInitialization {
			asset_type: AssetType::Xcm(MultiLocation::parent()),
			metadata: AssetRegistrarMetadata {
				name: b"RelayToken".to_vec(),
				symbol: b"Relay".to_vec(),
				decimals: 12,
				is_frozen: false,
			},
			balances: vec![(AccountId::from(ALICE), 1_000_000_000_000_000)],
			is_sufficient: true,
		}])
		.with_balances(vec![
			(AccountId::from(ALICE), 2_000 * UNIT),
			(AccountId::from(BOB), 1_000 * UNIT),
		])
		.with_safe_xcm_version(2)
		.build()
		.execute_with(|| {
			let xtokens_precompile_address = H160::from_low_u64_be(2052);

			// We have the assetId that corresponds to the relay chain registered
			let relay_asset_id: AssetId = AssetType::Xcm(MultiLocation::parent()).into();

			// Its address is
			let asset_precompile_address = Runtime::asset_id_to_account(
				FOREIGN_ASSET_PRECOMPILE_ADDRESS_PREFIX,
				relay_asset_id,
			);

			// Alice has 1000 tokens. She should be able to send through precompile
			let destination = MultiLocation::new(
				1,
				Junctions::X1(Junction::AccountId32 {
					network: NetworkId::Any,
					id: [1u8; 32],
				}),
			);

			// We use the address of the asset as an identifier of the asset we want to transfer
			Precompiles::new()
				.prepare_test(
					ALICE,
					xtokens_precompile_address,
					EvmDataWriter::new_with_selector(XtokensAction::Transfer)
						.write(Address(asset_precompile_address.into()))
						.write(U256::from(500_000_000_000_000u128))
						.write(destination.clone())
						.write(U256::from(4000000))
						.build(),
				)
				.expect_cost(12000)
				.expect_no_logs()
				.execute_returns(vec![])
		})
}

#[test]
fn xtokens_precompiles_transfer_multiasset() {
	ExtBuilder::default()
		.with_xcm_assets(vec![XcmAssetInitialization {
			asset_type: AssetType::Xcm(MultiLocation::parent()),
			metadata: AssetRegistrarMetadata {
				name: b"RelayToken".to_vec(),
				symbol: b"Relay".to_vec(),
				decimals: 12,
				is_frozen: false,
			},
			balances: vec![(AccountId::from(ALICE), 1_000_000_000_000_000)],
			is_sufficient: true,
		}])
		.with_balances(vec![
			(AccountId::from(ALICE), 2_000 * UNIT),
			(AccountId::from(BOB), 1_000 * UNIT),
		])
		.with_safe_xcm_version(2)
		.build()
		.execute_with(|| {
			let xtokens_precompile_address = H160::from_low_u64_be(2052);

			// Alice has 1000 tokens. She should be able to send through precompile
			let destination = MultiLocation::new(
				1,
				Junctions::X1(Junction::AccountId32 {
					network: NetworkId::Any,
					id: [1u8; 32],
				}),
			);

			// This time we transfer it through TransferMultiAsset
			// Instead of the address, we encode directly the multilocation referencing the asset
			Precompiles::new()
				.prepare_test(
					ALICE,
					xtokens_precompile_address,
					EvmDataWriter::new_with_selector(XtokensAction::TransferMultiAsset)
						// We want to transfer the relay token
						.write(MultiLocation::parent())
						.write(U256::from(500_000_000_000_000u128))
						.write(destination)
						.write(U256::from(4000000))
						.build(),
				)
				.expect_cost(12000)
				.expect_no_logs()
				.execute_returns(vec![]);
		})
}

#[test]
fn xtokens_precompiles_transfer_native() {
	ExtBuilder::default()
		.with_balances(vec![
			(AccountId::from(ALICE), 2_000 * UNIT),
			(AccountId::from(BOB), 1_000 * UNIT),
		])
		.with_safe_xcm_version(2)
		.build()
		.execute_with(|| {
			let xtokens_precompile_address = H160::from_low_u64_be(2052);

			// Its address is
			let asset_precompile_address = H160::from_low_u64_be(2050);

			// Alice has 1000 tokens. She should be able to send through precompile
			let destination = MultiLocation::new(
				1,
				Junctions::X1(Junction::AccountId32 {
					network: NetworkId::Any,
					id: [1u8; 32],
				}),
			);

			// We use the address of the asset as an identifier of the asset we want to transfer
			Precompiles::new()
				.prepare_test(
					ALICE,
					xtokens_precompile_address,
					EvmDataWriter::new_with_selector(XtokensAction::Transfer)
						.write(Address(asset_precompile_address))
						.write(U256::from(500 * UNIT))
						.write(destination.clone())
						.write(U256::from(4000000))
						.build(),
				)
				.expect_cost(8000)
				.expect_no_logs()
				.execute_returns(vec![]);
		})
}

#[test]
fn xtokens_precompile_transfer_local_asset() {
	ExtBuilder::default()
		.with_balances(vec![
			(AccountId::from(ALICE), 2_000 * UNIT),
			(AccountId::from(BOB), 1_000 * UNIT),
		])
		.with_local_assets(vec![(
			0u128,
			vec![(AccountId::from(ALICE), 1_000 * UNIT)],
			AccountId::from(ALICE),
		)])
		.with_safe_xcm_version(2)
		.build()
		.execute_with(|| {
			let xtokens_precompile_address = H160::from_low_u64_be(2052);

			// Its address is
			let asset_precompile_address =
				Runtime::asset_id_to_account(LOCAL_ASSET_PRECOMPILE_ADDRESS_PREFIX, 0u128).into();

			// Alice has 1000 tokens. She should be able to send through precompile
			let destination = MultiLocation::new(
				1,
				Junctions::X1(Junction::AccountId32 {
					network: NetworkId::Any,
					id: [1u8; 32],
				}),
			);

			// We use the address of the asset as an identifier of the asset we want to transfer
			Precompiles::new()
				.prepare_test(
					ALICE,
					xtokens_precompile_address,
					EvmDataWriter::new_with_selector(XtokensAction::Transfer)
						.write(Address(asset_precompile_address))
						.write(U256::from(500 * UNIT))
						.write(destination.clone())
						.write(U256::from(4000000))
						.build(),
				)
				.expect_cost(8000)
				.expect_no_logs()
				.execute_returns(vec![]);
		})
}

#[test]
#[rustfmt::skip]
fn length_fee_is_sensible() {
	use sp_runtime::testing::TestXt;

	// tests that length fee is sensible for a few hypothetical transactions
	ExtBuilder::default().build().execute_with(|| {
		let call = frame_system::Call::remark::<Runtime> { remark: vec![] };
		let uxt: TestXt<_, ()> = TestXt::new(call, Some((1u64, ())));

		let calc_fee = |len: u32| -> Balance {
			moonbase_runtime::TransactionPayment::query_fee_details(uxt.clone(), len)
				.inclusion_fee
				.expect("fee should be calculated")
				.len_fee
		};

		// editorconfig-checker-disable
		//                  left: cost of length fee, right: size in bytes
		//                             /------------- proportional component: O(N * 1B)
		//                             |           /- exponential component: O(N ** 3)
		//                             |           |
		assert_eq!(                    1_000_000_001, calc_fee(1));
		assert_eq!(                   10_000_001_000, calc_fee(10));
		assert_eq!(                  100_001_000_000, calc_fee(100));
		assert_eq!(                1_001_000_000_000, calc_fee(1_000));
		assert_eq!(               11_000_000_000_000, calc_fee(10_000)); // inflection point
		assert_eq!(            1_100_000_000_000_000, calc_fee(100_000));
		assert_eq!(        1_001_000_000_000_000_000, calc_fee(1_000_000)); // one UNIT, ~ 1MB
		assert_eq!(    1_000_010_000_000_000_000_000, calc_fee(10_000_000));
		assert_eq!(1_000_000_100_000_000_000_000_000, calc_fee(100_000_000));
		// editorconfig-checker-enable
	});
}

#[test]
<<<<<<< HEAD
=======
fn multiplier_can_grow_from_zero() {
	use frame_support::traits::Get;

	let minimum_multiplier = moonbase_runtime::MinimumMultiplier::get();
	let target = moonbase_runtime::TargetBlockFullness::get()
		* RuntimeBlockWeights::get()
			.get(DispatchClass::Normal)
			.max_total
			.unwrap();
	// if the min is too small, then this will not change, and we are doomed forever.
	// the weight is 1/100th bigger than target.
	run_with_system_weight(target * 101 / 100, || {
		let next = moonbase_runtime::SlowAdjustingFeeUpdate::<Runtime>::convert(minimum_multiplier);
		assert!(
			next > minimum_multiplier,
			"{:?} !>= {:?}",
			next,
			minimum_multiplier
		);
	})
}

#[test]
#[ignore] // test runs for a very long time
fn multiplier_growth_simulator() {
	use frame_support::traits::Get;

	// assume the multiplier is initially set to its minimum. We update it with values twice the
	//target (target is 25%, thus 50%) and we see at which point it reaches 1.
	let mut multiplier = moonbase_runtime::MinimumMultiplier::get();
	let block_weight = moonbase_runtime::TargetBlockFullness::get()
		* RuntimeBlockWeights::get()
			.get(DispatchClass::Normal)
			.max_total
			.unwrap()
		* 2;
	let mut blocks = 0;
	while multiplier <= Multiplier::one() {
		run_with_system_weight(block_weight, || {
			let next = moonbase_runtime::SlowAdjustingFeeUpdate::<Runtime>::convert(multiplier);
			// ensure that it is growing as well.
			assert!(next > multiplier, "{:?} !>= {:?}", next, multiplier);
			multiplier = next;
		});
		blocks += 1;
		println!("block = {} multiplier {:?}", blocks, multiplier);
	}
}

#[test]
>>>>>>> 1006872a
fn ethereum_invalid_transaction() {
	ExtBuilder::default().build().execute_with(|| {
		// Ensure an extrinsic not containing enough gas limit to store the transaction
		// on chain is rejected.
		assert_eq!(
			Executive::apply_extrinsic(unchecked_eth_tx(INVALID_ETH_TX)),
			Err(
				sp_runtime::transaction_validity::TransactionValidityError::Invalid(
					sp_runtime::transaction_validity::InvalidTransaction::Custom(3u8)
				)
			)
		);
	});
}

#[test]
fn transfer_ed_0_substrate() {
	ExtBuilder::default()
		.with_balances(vec![
			(AccountId::from(ALICE), (1 * UNIT) + (1 * WEI)),
			(AccountId::from(BOB), 0),
		])
		.build()
		.execute_with(|| {
			// Substrate transfer
			assert_ok!(Balances::transfer(
				origin_of(AccountId::from(ALICE)),
				AccountId::from(BOB),
				1 * UNIT,
			));
			// 1 WEI is left in the account
			assert_eq!(Balances::free_balance(AccountId::from(ALICE)), 1 * WEI);
		});
}

#[test]
fn transfer_ed_0_evm() {
	ExtBuilder::default()
		.with_balances(vec![
			(
				AccountId::from(ALICE),
				((1 * UNIT) + (21_000 * 1_000_000_000)) + (1 * WEI),
			),
			(AccountId::from(BOB), 0),
		])
		.build()
		.execute_with(|| {
			// EVM transfer
			assert_ok!(Call::EVM(pallet_evm::Call::<Runtime>::call {
				source: H160::from(ALICE),
				target: H160::from(BOB),
				input: Vec::new(),
				value: (1 * UNIT).into(),
				gas_limit: 21_000u64,
				max_fee_per_gas: U256::from(1_000_000_000),
				max_priority_fee_per_gas: None,
				nonce: Some(U256::from(0)),
				access_list: Vec::new(),
			})
			.dispatch(<Runtime as frame_system::Config>::Origin::root()));
			// 1 WEI is left in the account
			assert_eq!(Balances::free_balance(AccountId::from(ALICE)), 1 * WEI,);
		});
}

#[test]
fn refund_ed_0_evm() {
	ExtBuilder::default()
		.with_balances(vec![
			(
				AccountId::from(ALICE),
				((1 * UNIT) + (21_777 * 1_000_000_000)),
			),
			(AccountId::from(BOB), 0),
		])
		.build()
		.execute_with(|| {
			// EVM transfer that zeroes ALICE
			assert_ok!(Call::EVM(pallet_evm::Call::<Runtime>::call {
				source: H160::from(ALICE),
				target: H160::from(BOB),
				input: Vec::new(),
				value: (1 * UNIT).into(),
				gas_limit: 21_777u64,
				max_fee_per_gas: U256::from(1_000_000_000),
				max_priority_fee_per_gas: None,
				nonce: Some(U256::from(0)),
				access_list: Vec::new(),
			})
			.dispatch(<Runtime as frame_system::Config>::Origin::root()));
			// ALICE is refunded
			assert_eq!(
				Balances::free_balance(AccountId::from(ALICE)),
				777 * 1_000_000_000,
			);
		});
}

#[test]
fn author_does_not_receive_priority_fee() {
	ExtBuilder::default()
		.with_balances(vec![(
			AccountId::from(BOB),
			(1 * UNIT) + (21_000 * (500 * GIGAWEI)),
		)])
		.build()
		.execute_with(|| {
			// Some block author as seen by pallet-evm.
			let author = AccountId::from(<pallet_evm::Pallet<Runtime>>::find_author());
			// Currently the default impl of the evm uses `deposit_into_existing`.
			// If we were to use this implementation, and for an author to receive eventual tips,
			// the account needs to be somehow initialized, otherwise the deposit would fail.
			Balances::make_free_balance_be(&author, 100 * UNIT);

			// EVM transfer.
			assert_ok!(Call::EVM(pallet_evm::Call::<Runtime>::call {
				source: H160::from(BOB),
				target: H160::from(ALICE),
				input: Vec::new(),
				value: (1 * UNIT).into(),
				gas_limit: 21_000u64,
				max_fee_per_gas: U256::from(300 * GIGAWEI),
				max_priority_fee_per_gas: Some(U256::from(200 * GIGAWEI)),
				nonce: Some(U256::from(0)),
				access_list: Vec::new(),
			})
			.dispatch(<Runtime as frame_system::Config>::Origin::root()));
			// Author free balance didn't change.
			assert_eq!(Balances::free_balance(author), 100 * UNIT,);
		});
}

#[test]
fn total_issuance_after_evm_transaction_with_priority_fee() {
	ExtBuilder::default()
		.with_balances(vec![(
			AccountId::from(BOB),
			(1 * UNIT) + (21_000 * (2 * GIGAWEI)),
		)])
		.build()
		.execute_with(|| {
			let issuance_before = <Runtime as pallet_evm::Config>::Currency::total_issuance();
			// EVM transfer.
			assert_ok!(Call::EVM(pallet_evm::Call::<Runtime>::call {
				source: H160::from(BOB),
				target: H160::from(ALICE),
				input: Vec::new(),
				value: (1 * UNIT).into(),
				gas_limit: 21_000u64,
				max_fee_per_gas: U256::from(2 * GIGAWEI),
				max_priority_fee_per_gas: Some(U256::from(1 * GIGAWEI)),
				nonce: Some(U256::from(0)),
				access_list: Vec::new(),
			})
			.dispatch(<Runtime as frame_system::Config>::Origin::root()));

			let issuance_after = <Runtime as pallet_evm::Config>::Currency::total_issuance();
			// Fee is 1 GWEI base fee + 1 GWEI tip.
			let fee = ((2 * GIGAWEI) * 21_000) as f64;
			// 80% was burned.
			let expected_burn = (fee * 0.8) as u128;
			assert_eq!(issuance_after, issuance_before - expected_burn,);
			// 20% was sent to treasury.
			let expected_treasury = (fee * 0.2) as u128;
			assert_eq!(moonbase_runtime::Treasury::pot(), expected_treasury);
		});
}

#[test]
fn total_issuance_after_evm_transaction_without_priority_fee() {
	ExtBuilder::default()
		.with_balances(vec![(
			AccountId::from(BOB),
			(1 * UNIT) + (21_000 * (2 * GIGAWEI)),
		)])
		.build()
		.execute_with(|| {
			let issuance_before = <Runtime as pallet_evm::Config>::Currency::total_issuance();
			// EVM transfer.
			assert_ok!(Call::EVM(pallet_evm::Call::<Runtime>::call {
				source: H160::from(BOB),
				target: H160::from(ALICE),
				input: Vec::new(),
				value: (1 * UNIT).into(),
				gas_limit: 21_000u64,
				max_fee_per_gas: U256::from(1 * GIGAWEI),
				max_priority_fee_per_gas: None,
				nonce: Some(U256::from(0)),
				access_list: Vec::new(),
			})
			.dispatch(<Runtime as frame_system::Config>::Origin::root()));

			let issuance_after = <Runtime as pallet_evm::Config>::Currency::total_issuance();
			// Fee is 1 GWEI base fee.
			let fee = ((1 * GIGAWEI) * 21_000) as f64;
			// 80% was burned.
			let expected_burn = (fee * 0.8) as u128;
			assert_eq!(issuance_after, issuance_before - expected_burn,);
			// 20% was sent to treasury.
			let expected_treasury = (fee * 0.2) as u128;
			assert_eq!(moonbase_runtime::Treasury::pot(), expected_treasury);
		});
}

#[test]
fn root_can_change_default_xcm_vers() {
	ExtBuilder::default()
		.with_balances(vec![
			(AccountId::from(ALICE), 2_000 * UNIT),
			(AccountId::from(BOB), 1_000 * UNIT),
		])
		.with_xcm_assets(vec![XcmAssetInitialization {
			asset_type: AssetType::Xcm(MultiLocation::parent()),
			metadata: AssetRegistrarMetadata {
				name: b"RelayToken".to_vec(),
				symbol: b"Relay".to_vec(),
				decimals: 12,
				is_frozen: false,
			},
			balances: vec![(AccountId::from(ALICE), 1_000_000_000_000_000)],
			is_sufficient: true,
		}])
		.build()
		.execute_with(|| {
			let source_location = AssetType::Xcm(MultiLocation::parent());
			let dest = MultiLocation {
				parents: 1,
				interior: X1(AccountId32 {
					network: NetworkId::Any,
					id: [1u8; 32],
				}),
			};
			let source_id: moonbase_runtime::AssetId = source_location.clone().into();
			// Default XCM version is not set yet, so xtokens should fail because it does not
			// know with which version to send
			assert_noop!(
				XTokens::transfer(
					origin_of(AccountId::from(ALICE)),
					moonbase_runtime::xcm_config::CurrencyId::ForeignAsset(source_id),
					100_000_000_000_000,
					Box::new(xcm::VersionedMultiLocation::V1(dest.clone())),
					4000000000
				),
				orml_xtokens::Error::<Runtime>::XcmExecutionFailed
			);

			// Root sets the defaultXcm
			assert_ok!(PolkadotXcm::force_default_xcm_version(
				root_origin(),
				Some(2)
			));

			// Now transferring does not fail
			assert_ok!(XTokens::transfer(
				origin_of(AccountId::from(ALICE)),
				moonbase_runtime::xcm_config::CurrencyId::ForeignAsset(source_id),
				100_000_000_000_000,
				Box::new(xcm::VersionedMultiLocation::V1(dest)),
				4000000000
			));
		})
}

#[test]
fn transactor_cannot_use_more_than_max_weight() {
	ExtBuilder::default()
		.with_balances(vec![
			(AccountId::from(ALICE), 2_000 * UNIT),
			(AccountId::from(BOB), 1_000 * UNIT),
		])
		.with_xcm_assets(vec![XcmAssetInitialization {
			asset_type: AssetType::Xcm(MultiLocation::parent()),
			metadata: AssetRegistrarMetadata {
				name: b"RelayToken".to_vec(),
				symbol: b"Relay".to_vec(),
				decimals: 12,
				is_frozen: false,
			},
			balances: vec![(AccountId::from(ALICE), 1_000_000_000_000_000)],
			is_sufficient: true,
		}])
		.build()
		.execute_with(|| {
			let source_location = AssetType::Xcm(MultiLocation::parent());
			let source_id: moonbase_runtime::AssetId = source_location.clone().into();
			assert_ok!(XcmTransactor::register(
				root_origin(),
				AccountId::from(ALICE),
				0,
			));

			// Root can set transact info
			assert_ok!(XcmTransactor::set_transact_info(
				root_origin(),
				Box::new(xcm::VersionedMultiLocation::V1(MultiLocation::parent())),
				// Relay charges 1000 for every instruction, and we have 3, so 3000
				3000,
				20000,
				None
			));
			// Root can set transact info
			assert_ok!(XcmTransactor::set_fee_per_second(
				root_origin(),
				Box::new(xcm::VersionedMultiLocation::V1(MultiLocation::parent())),
				1,
			));

			assert_noop!(
				XcmTransactor::transact_through_derivative_multilocation(
					origin_of(AccountId::from(ALICE)),
					moonbase_runtime::xcm_config::Transactors::Relay,
					0,
					Box::new(xcm::VersionedMultiLocation::V1(MultiLocation::parent())),
					// 20000the max
					17000,
					vec![],
				),
				pallet_xcm_transactor::Error::<Runtime>::MaxWeightTransactReached
			);
			assert_noop!(
				XcmTransactor::transact_through_derivative(
					origin_of(AccountId::from(ALICE)),
					moonbase_runtime::xcm_config::Transactors::Relay,
					0,
					moonbase_runtime::xcm_config::CurrencyId::ForeignAsset(source_id),
					// 20000 is the max
					17000,
					vec![],
				),
				pallet_xcm_transactor::Error::<Runtime>::MaxWeightTransactReached
			);
		})
}

// Test to ensure we can use either in crowdloan rewards without worrying for migrations
#[test]
fn account_id_32_encodes_like_32_byte_u8_slice() {
	let account_as_account_id_32: sp_runtime::AccountId32 = [1u8; 32].into();
	let account_as_slice = [1u8; 32];
	assert_eq!(account_as_account_id_32.encode(), account_as_slice.encode());
}

#[test]
fn author_mapping_precompile_associate_update_and_clear() {
	ExtBuilder::default()
		.with_balances(vec![(AccountId::from(ALICE), 1_000 * UNIT)])
		.build()
		.execute_with(|| {
			let author_mapping_precompile_address = H160::from_low_u64_be(2055);
			let first_nimbus_id: NimbusId =
				sp_core::sr25519::Public::unchecked_from([1u8; 32]).into();
			let first_vrf_id: session_keys_primitives::VrfId =
				sp_core::sr25519::Public::unchecked_from([1u8; 32]).into();
			let second_nimbus_id: NimbusId =
				sp_core::sr25519::Public::unchecked_from([2u8; 32]).into();
			let second_vrf_id: session_keys_primitives::VrfId =
				sp_core::sr25519::Public::unchecked_from([2u8; 32]).into();

			// Associate it
			Precompiles::new()
				.prepare_test(
					ALICE,
					author_mapping_precompile_address,
					EvmDataWriter::new_with_selector(AuthorMappingAction::AddAssociation)
						.write(sp_core::H256::from([1u8; 32]))
						.build(),
				)
				.expect_cost(15388)
				.expect_no_logs()
				.execute_returns(vec![]);

			let expected_associate_event =
				Event::AuthorMapping(pallet_author_mapping::Event::KeysRegistered {
					nimbus_id: first_nimbus_id.clone(),
					account_id: AccountId::from(ALICE),
					keys: first_vrf_id.clone(),
				});
			assert_eq!(last_event(), expected_associate_event);

			// Update it
			Precompiles::new()
				.prepare_test(
					ALICE,
					author_mapping_precompile_address,
					EvmDataWriter::new_with_selector(AuthorMappingAction::UpdateAssociation)
						.write(sp_core::H256::from([1u8; 32]))
						.write(sp_core::H256::from([2u8; 32]))
						.build(),
				)
				.expect_cost(15190)
				.expect_no_logs()
				.execute_returns(vec![]);

			let expected_update_event =
				Event::AuthorMapping(pallet_author_mapping::Event::KeysRotated {
					new_nimbus_id: second_nimbus_id.clone(),
					account_id: AccountId::from(ALICE),
					new_keys: second_vrf_id.clone(),
				});
			assert_eq!(last_event(), expected_update_event);

			// Clear it
			Precompiles::new()
				.prepare_test(
					ALICE,
					author_mapping_precompile_address,
					EvmDataWriter::new_with_selector(AuthorMappingAction::ClearAssociation)
						.write(sp_core::H256::from([2u8; 32]))
						.build(),
				)
				.expect_cost(15447)
				.expect_no_logs()
				.execute_returns(vec![]);

			let expected_clear_event =
				Event::AuthorMapping(pallet_author_mapping::Event::KeysRemoved {
					nimbus_id: second_nimbus_id,
					account_id: AccountId::from(ALICE),
					keys: second_vrf_id,
				});
			assert_eq!(last_event(), expected_clear_event);
		});
}

#[test]
fn author_mapping_register_and_set_keys() {
	ExtBuilder::default()
		.with_balances(vec![(AccountId::from(ALICE), 1_000 * UNIT)])
		.build()
		.execute_with(|| {
			let author_mapping_precompile_address = H160::from_low_u64_be(2055);
			let first_nimbus_id: NimbusId =
				sp_core::sr25519::Public::unchecked_from([1u8; 32]).into();
			let first_vrf_key: session_keys_primitives::VrfId =
				sp_core::sr25519::Public::unchecked_from([3u8; 32]).into();
			let second_nimbus_id: NimbusId =
				sp_core::sr25519::Public::unchecked_from([2u8; 32]).into();
			let second_vrf_key: session_keys_primitives::VrfId =
				sp_core::sr25519::Public::unchecked_from([4u8; 32]).into();

			// Associate it
			Precompiles::new()
				.prepare_test(
					ALICE,
					author_mapping_precompile_address,
					EvmDataWriter::new_with_selector(AuthorMappingAction::SetKeys)
						.write(sp_core::H256::from([1u8; 32]))
						.write(sp_core::H256::from([3u8; 32]))
						.build(),
				)
				.expect_cost(16280)
				.expect_no_logs()
				.execute_returns(vec![]);

			let expected_associate_event =
				Event::AuthorMapping(pallet_author_mapping::Event::KeysRegistered {
					nimbus_id: first_nimbus_id.clone(),
					account_id: AccountId::from(ALICE),
					keys: first_vrf_key.clone(),
				});
			assert_eq!(last_event(), expected_associate_event);

			// Update it
			Precompiles::new()
				.prepare_test(
					ALICE,
					author_mapping_precompile_address,
					EvmDataWriter::new_with_selector(AuthorMappingAction::SetKeys)
						.write(sp_core::H256::from([2u8; 32]))
						.write(sp_core::H256::from([4u8; 32]))
						.build(),
				)
				.expect_cost(16280)
				.expect_no_logs()
				.execute_returns(vec![]);

			let expected_update_event =
				Event::AuthorMapping(pallet_author_mapping::Event::KeysRotated {
					new_nimbus_id: second_nimbus_id.clone(),
					account_id: AccountId::from(ALICE),
					new_keys: second_vrf_key.clone(),
				});
			assert_eq!(last_event(), expected_update_event);
		});
}

#[test]
fn precompile_existence() {
	ExtBuilder::default().build().execute_with(|| {
		let precompiles = Precompiles::new();
		let precompile_addresses: std::collections::BTreeSet<_> = vec![
			1, 2, 3, 4, 5, 6, 7, 8, 9, 1024, 1025, 1026, 2048, 2049, 2050, 2051, 2052, 2053, 2054,
			2055, 2056, 2057, 2058,
		]
		.into_iter()
		.map(H160::from_low_u64_be)
		.collect();

		for i in 0..3000 {
			let address = H160::from_low_u64_be(i);

			if precompile_addresses.contains(&address) {
				assert!(
					precompiles.is_precompile(address),
					"is_precompile({}) should return true",
					i
				);

				assert!(
					precompiles
						.execute(&mut MockHandle::new(
							address,
							Context {
								address,
								caller: H160::zero(),
								apparent_value: U256::zero()
							}
						),)
						.is_some(),
					"execute({},..) should return Some(_)",
					i
				);
			} else {
				assert!(
					!precompiles.is_precompile(address),
					"is_precompile({}) should return false",
					i
				);

				assert!(
					precompiles
						.execute(&mut MockHandle::new(
							address,
							Context {
								address,
								caller: H160::zero(),
								apparent_value: U256::zero()
							}
						),)
						.is_none(),
					"execute({},..) should return None",
					i
				);
			}
		}
	});
}

#[test]
fn base_fee_should_default_to_associate_type_value() {
	ExtBuilder::default().build().execute_with(|| {
		assert_eq!(
			BaseFee::base_fee_per_gas(),
			(1 * GIGAWEI * SUPPLY_FACTOR).into()
		);
	});
}

#[test]
<<<<<<< HEAD
fn substrate_based_weight_fees_are_known() {
	use pallet_transaction_payment::{FeeDetails, InclusionFee};
	use sp_runtime::testing::TestXt;

	let generate_xt = |weight: u128| {
		// an empty remark has an encoded size of 12 in this case. we want to generate a txn with
		// a specific weight and remark's weight is its encoded size, so we simply adjust for this
		// (and don't allow a size less than 12).
		//
		// TODO: there may be a better way to do this (use a different pub fn from
		// transaction-payment for testing?)
		let known_encoded_overhead_bytes = 11;
		assert!(
			weight >= known_encoded_overhead_bytes,
			"this test only supports weight >= {}",
			known_encoded_overhead_bytes
		);

		let remark = frame_system::Call::<Runtime>::remark {
			remark: vec![1; (weight - known_encoded_overhead_bytes) as usize],
		};
		let signed_xt = TestXt::<_, ()>::new(remark, Some((0, ())));
		signed_xt
	};

	ExtBuilder::default().build().execute_with(|| {
		use frame_support::weights::DispatchClass;
		use moonbase_runtime::currency;

		let query_fees = |weight: u128, len: u32| {
			let signed_xt = generate_xt(weight);

			// TODO: this returned weight doesn't seem to follow the weight fn declared for
			// remark...
			//
			// NOTE: another alternative would be to call pallet_transaction_payment's
			// compute_actual_fee_details() which gives better control over inputs

			moonbase_runtime::TransactionPayment::query_fee_details(signed_xt, len)
		};

		let base_extrinsic = moonbase_runtime::BlockWeights::get()
			.per_class
			.get(DispatchClass::Normal)
			.base_extrinsic;
		let expected_base_fee = base_extrinsic as u128 * currency::WEIGHT_FEE;
		assert_eq!(6250000000000, expected_base_fee);

		let fee_details = query_fees(11, 0);
		assert_eq!(
			fee_details,
			FeeDetails {
				inclusion_fee: Some(InclusionFee {
					base_fee: expected_base_fee,
					len_fee: 0,
					adjusted_weight_fee: 11 * currency::WEIGHT_FEE,
				}),
				tip: 0,
			}
		);

		let fee_details = query_fees(12, 0);
		assert_eq!(
			fee_details,
			FeeDetails {
				inclusion_fee: Some(InclusionFee {
					base_fee: expected_base_fee,
					len_fee: 0,
					adjusted_weight_fee: 12 * currency::WEIGHT_FEE,
				}),
				tip: 0,
			}
		);

		let fee_details = query_fees(64, 0);
		assert_eq!(
			fee_details,
			FeeDetails {
				inclusion_fee: Some(InclusionFee {
					base_fee: expected_base_fee,
					len_fee: 0,
					adjusted_weight_fee: 64 * currency::WEIGHT_FEE,
				}),
				tip: 0,
			}
		);
	});
=======
fn substrate_based_fees_zero_txn_costs_only_base_extrinsic() {
	use frame_support::weights::{DispatchInfo, Pays};
	use moonbase_runtime::{currency, EXTRINSIC_BASE_WEIGHT};

	ExtBuilder::default().build().execute_with(|| {
		let size_bytes = 0;
		let tip = 0;
		let dispatch_info = DispatchInfo {
			weight: 0,
			class: DispatchClass::Normal,
			pays_fee: Pays::Yes,
		};

		assert_eq!(
			TransactionPayment::compute_fee(size_bytes, &dispatch_info, tip),
			EXTRINSIC_BASE_WEIGHT as u128 * currency::WEIGHT_FEE,
		);
	});
}

#[test]
fn evm_revert_substrate_events() {
	ExtBuilder::default()
		.with_balances(vec![(AccountId::from(ALICE), 1_000 * UNIT)])
		.build()
		.execute_with(|| {
			let batch_precompile_address = H160::from_low_u64_be(2056);

			// Batch a transfer followed by an invalid call to batch.
			// Thus BatchAll will revert the transfer.
			assert_ok!(Call::EVM(pallet_evm::Call::call {
				source: ALICE.into(),
				target: batch_precompile_address,
				input: EvmDataWriter::new_with_selector(BatchAction::BatchAll)
					.write(vec![Address(BOB.into()), Address(batch_precompile_address)])
					.write(vec![U256::from(1 * UNIT), U256::zero()])
					.write::<Vec<Bytes>>(vec![])
					.write::<Vec<U256>>(vec![])
					.build(),
				value: U256::zero(), // No value sent in EVM
				gas_limit: 500_000,
				max_fee_per_gas: U256::from(1 * GIGAWEI),
				max_priority_fee_per_gas: None,
				nonce: Some(U256::from(0)),
				access_list: Vec::new(),
			})
			.dispatch(<Runtime as frame_system::Config>::Origin::root()));

			let transfer_count = System::events()
				.iter()
				.filter(|r| match r.event {
					Event::Balances(pallet_balances::Event::Transfer { .. }) => true,
					_ => false,
				})
				.count();

			assert_eq!(transfer_count, 0, "there should be no transfer event");
		});
}

#[test]
fn evm_success_keeps_substrate_events() {
	ExtBuilder::default()
		.with_balances(vec![(AccountId::from(ALICE), 1_000 * UNIT)])
		.build()
		.execute_with(|| {
			let batch_precompile_address = H160::from_low_u64_be(2056);

			assert_ok!(Call::EVM(pallet_evm::Call::call {
				source: ALICE.into(),
				target: batch_precompile_address,
				input: EvmDataWriter::new_with_selector(BatchAction::BatchAll)
					.write(vec![Address(BOB.into())])
					.write(vec![U256::from(1 * UNIT)])
					.write::<Vec<Bytes>>(vec![])
					.write::<Vec<U256>>(vec![])
					.build(),
				value: U256::zero(), // No value sent in EVM
				gas_limit: 500_000,
				max_fee_per_gas: U256::from(1 * GIGAWEI),
				max_priority_fee_per_gas: None,
				nonce: Some(U256::from(0)),
				access_list: Vec::new(),
			})
			.dispatch(<Runtime as frame_system::Config>::Origin::root()));

			let transfer_count = System::events()
				.iter()
				.filter(|r| match r.event {
					Event::Balances(pallet_balances::Event::Transfer { .. }) => true,
					_ => false,
				})
				.count();

			assert_eq!(transfer_count, 1, "there should be 1 transfer event");
		});
>>>>>>> 1006872a
}<|MERGE_RESOLUTION|>--- conflicted
+++ resolved
@@ -35,13 +35,8 @@
 	asset_config::AssetRegistrarMetadata, asset_config::LocalAssetInstance, get,
 	xcm_config::AssetType, AccountId, AssetId, AssetManager, Assets, Balances, BaseFee, Call,
 	CrowdloanRewards, Event, LocalAssets, ParachainStaking, PolkadotXcm, Precompiles, Runtime,
-<<<<<<< HEAD
-	System, XTokens, XcmTransactor, FOREIGN_ASSET_PRECOMPILE_ADDRESS_PREFIX,
-	LOCAL_ASSET_PRECOMPILE_ADDRESS_PREFIX,
-=======
 	RuntimeBlockWeights, System, TransactionPayment, XTokens, XcmTransactor,
 	FOREIGN_ASSET_PRECOMPILE_ADDRESS_PREFIX, LOCAL_ASSET_PRECOMPILE_ADDRESS_PREFIX,
->>>>>>> 1006872a
 };
 use precompile_utils::testing::MockHandle;
 
@@ -59,13 +54,8 @@
 use pallet_evm_precompileset_assets_erc20::{
 	AccountIdAssetIdConversion, Action as AssetAction, SELECTOR_LOG_APPROVAL, SELECTOR_LOG_TRANSFER,
 };
-<<<<<<< HEAD
-use xtokens_precompiles::Action as XtokensAction;
-
-=======
 use pallet_randomness::weights::{SubstrateWeight, WeightInfo};
 use pallet_transaction_payment::Multiplier;
->>>>>>> 1006872a
 use parity_scale_codec::Encode;
 use sha3::{Digest, Keccak256};
 use sp_core::{crypto::UncheckedFrom, ByteArray, Pair, H160, U256};
@@ -1990,59 +1980,6 @@
 }
 
 #[test]
-<<<<<<< HEAD
-=======
-fn multiplier_can_grow_from_zero() {
-	use frame_support::traits::Get;
-
-	let minimum_multiplier = moonbase_runtime::MinimumMultiplier::get();
-	let target = moonbase_runtime::TargetBlockFullness::get()
-		* RuntimeBlockWeights::get()
-			.get(DispatchClass::Normal)
-			.max_total
-			.unwrap();
-	// if the min is too small, then this will not change, and we are doomed forever.
-	// the weight is 1/100th bigger than target.
-	run_with_system_weight(target * 101 / 100, || {
-		let next = moonbase_runtime::SlowAdjustingFeeUpdate::<Runtime>::convert(minimum_multiplier);
-		assert!(
-			next > minimum_multiplier,
-			"{:?} !>= {:?}",
-			next,
-			minimum_multiplier
-		);
-	})
-}
-
-#[test]
-#[ignore] // test runs for a very long time
-fn multiplier_growth_simulator() {
-	use frame_support::traits::Get;
-
-	// assume the multiplier is initially set to its minimum. We update it with values twice the
-	//target (target is 25%, thus 50%) and we see at which point it reaches 1.
-	let mut multiplier = moonbase_runtime::MinimumMultiplier::get();
-	let block_weight = moonbase_runtime::TargetBlockFullness::get()
-		* RuntimeBlockWeights::get()
-			.get(DispatchClass::Normal)
-			.max_total
-			.unwrap()
-		* 2;
-	let mut blocks = 0;
-	while multiplier <= Multiplier::one() {
-		run_with_system_weight(block_weight, || {
-			let next = moonbase_runtime::SlowAdjustingFeeUpdate::<Runtime>::convert(multiplier);
-			// ensure that it is growing as well.
-			assert!(next > multiplier, "{:?} !>= {:?}", next, multiplier);
-			multiplier = next;
-		});
-		blocks += 1;
-		println!("block = {} multiplier {:?}", blocks, multiplier);
-	}
-}
-
-#[test]
->>>>>>> 1006872a
 fn ethereum_invalid_transaction() {
 	ExtBuilder::default().build().execute_with(|| {
 		// Ensure an extrinsic not containing enough gas limit to store the transaction
@@ -2602,7 +2539,6 @@
 }
 
 #[test]
-<<<<<<< HEAD
 fn substrate_based_weight_fees_are_known() {
 	use pallet_transaction_payment::{FeeDetails, InclusionFee};
 	use sp_runtime::testing::TestXt;
@@ -2690,7 +2626,9 @@
 			}
 		);
 	});
-=======
+}
+
+#[test]
 fn substrate_based_fees_zero_txn_costs_only_base_extrinsic() {
 	use frame_support::weights::{DispatchInfo, Pays};
 	use moonbase_runtime::{currency, EXTRINSIC_BASE_WEIGHT};
@@ -2787,5 +2725,4 @@
 
 			assert_eq!(transfer_count, 1, "there should be 1 transfer event");
 		});
->>>>>>> 1006872a
 }