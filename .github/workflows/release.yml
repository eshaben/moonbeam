name: Release

# Using a single file workflow is the preferred solution for our CI over workflow_runs.
# 1. It generates only 1 action item in the list making it more readable
# 2. It includes the PR/Commit text in the action item
# 3. Artifacts are not available between workflows.

# This is only allowing pushes on the moonbeam repo for pull requests.
####### DO NOT CHANGE THIS !! #######
on: ["push"]

jobs:
  ####### Check files and formatting #######

  check-copyright:
    runs-on: ubuntu-latest
    steps:
      - name: Checkout
        uses: actions/checkout@v2
      - name: Find un-copyrighted files
        run: |
          find . -name '*.rs' -exec grep  -H -E -o -c Copyright {} \; | grep ':0' || true
          FILECOUNT=$(find . -name '*.rs' -exec grep  -H -E -o -c  'Copyright'  {} \; | grep -c ':0' || true)
          if [[ $FILECOUNT -eq 0 ]]; then
            true
          else
            false
          fi

  check-links:
    runs-on: ubuntu-latest
    steps:
      - name: Checkout
        uses: actions/checkout@v2
      - uses: gaurav-nelson/github-action-markdown-link-check@v1
        with:
          use-quiet-mode: "yes"

  check-editorconfig:
    name: "Check editorconfig"
    runs-on: ubuntu-latest
    steps:
      - name: Checkout
        uses: actions/checkout@v2
      - name: Setup editorconfig checker
        run: |
          ls /tmp/bin/ec-linux-amd64 || \
          cd /tmp && \
          wget https://github.com/editorconfig-checker/editorconfig-checker/releases/download/2.1.0/ec-linux-amd64.tar.gz && \
          tar xvf ec-linux-amd64.tar.gz && \
          chmod +x bin/ec-linux-amd64
      - name: Check files
        run: /tmp/bin/ec-linux-amd64

  check-prettier:
    name: "Check with Prettier"
    runs-on: ubuntu-latest
    steps:
      - name: Checkout
        uses: actions/checkout@v2
      - name: Use Node.js 14.x
        uses: actions/setup-node@v2
        with:
          node-version: 14.x
      - name: Check with Prettier
        run: npx prettier --check --ignore-path .gitignore '**/*.(yml|js|ts|json)'

  ####### Building and Testing binaries #######

  build:
    runs-on: self-hosted
    env:
      CARGO_SCCACHE_VERSION: 0.2.14-alpha.0-parity
      RUSTFLAGS: "-C opt-level=3"
      # MOONBEAM_LOG: info
      # DEBUG: "test*"
    outputs:
      RUSTC: ${{ steps.get-rust-versions.outputs.rustc }}
    steps:
      - name: Checkout
        uses: actions/checkout@v2
        # Install sccache
      - uses: actions/cache@v2
        with:
          path: ${{ runner.tool_cache }}/cargo-sccache
          key: ${{ runner.OS }}-sccache-bin-${{ env.CARGO_SCCACHE_VERSION }}-v1

      # With rustup's nice new toml format, we just need to run rustup show to install the toolchain
      # https://github.com/actions-rs/toolchain/issues/126#issuecomment-782989659
      - name: Setup Rust toolchain
        run: rustup show

      - name: Install sccache
        run: |
          if [ ! -f ${{ runner.tool_cache }}/cargo-sccache/bin/sccache ]; then
            cargo install sccache --git https://github.com/paritytech/sccache.git --no-default-features --features=dist-client --root ${{ runner.tool_cache }}/cargo-sccache
          fi
        shell: bash
      - name: Start sccache
        run: |
          chmod +x ${{ runner.tool_cache }}/cargo-sccache/bin/sccache
          ${{ runner.tool_cache }}/cargo-sccache/bin/sccache --start-server
          ${{ runner.tool_cache }}/cargo-sccache/bin/sccache -s
          echo "RUSTC_WRAPPER=${{ runner.tool_cache }}/cargo-sccache/bin/sccache" >> $GITHUB_ENV
      - id: get-rust-versions
        run: |
          echo "::set-output name=rustc::$(rustc --version)"
      - name: Build Node
        run: cargo build --release --all
      # We determine whether there are unmodified Cargo.lock files by:
      # 1. Asking git for a list of all modified files
      # 2. Using grep to reduce the list to only Cargo.lock files
      # 3. Counting the number of lines of output
      - name: Check Cargo Toml
        run: |
          FILECOUNT=$(git diff-index --name-only HEAD | grep Cargo.lock | wc -l)
          if [[ $FILECOUNT -eq 0 ]]; then
            echo "All lock files are valid"
          else
            echo "The following Cargo.lock files have uncommitted changes"
            git diff-index --name-only HEAD | grep Cargo.lock
            false
          fi
      - name: Unit tests
<<<<<<< HEAD
        run: cargo test --release --verbose --all
      - name: Ensure benchmarking compiles
        run: cargo build --release --features=runtime-benchmarks
      - name: Use Node.js 14.x
        uses: actions/setup-node@v2
        with:
          node-version: 14.x
      - name: Typescript integration tests (against dev service)
=======
        run: cargo test --release --all
      - name: Stop sccache
>>>>>>> ba9225a1
        run: |
          ${{ runner.tool_cache }}/cargo-sccache/bin/sccache --stop-server || true
      - name: Save parachain binary
        run: |
          mkdir -p build
          cp target/release/moonbeam build/moonbeam;
      - name: Upload binary
        uses: actions/upload-artifact@v2
        with:
          name: moonbeam
          path: build
      - name: Check with Clippy
        run: cargo clippy --release --workspace
      - name: Format code with rustfmt
        run: cargo fmt -- --check

  typescript-tests:
    runs-on: ubuntu-latest
    needs: build
    steps:
      - name: Checkout
        uses: actions/checkout@v2
      - uses: actions/download-artifact@v2
        with:
          name: moonbeam
          path: build
      - name: Use Node.js 14.x
        uses: actions/setup-node@v2
        with:
          node-version: 14.x
      - name: Typescript integration tests (against dev service)
        env:
          BINARY_PATH: ../build/moonbeam
        run: |
          chmod uog+x build/moonbeam
          cd moonbeam-types-bundle
          npm install
          cd ../tests
          npm install
          node_modules/.bin/mocha -r ts-node/register 'tests/**/test-*.ts'

  ####### Prepare and Deploy Docker images #######

  generate-parachain-specs:
    runs-on: ubuntu-latest
    if: github.event_name == 'push'
    needs: ["build", "typescript-tests"]
    steps:
      - name: Checkout
        uses: actions/checkout@v2
      - uses: actions/download-artifact@v2
        with:
          name: moonbeam
          path: build
      - name: Generate specs
        run: |
          chmod uog+x build/moonbeam
          MOONBEAM_BINARY=build/moonbeam scripts/generate-parachain-specs.sh
      - name: Upload parachain specs
        uses: actions/upload-artifact@v2
        with:
          name: moonbeam
          path: build

  docker-parachain:
    runs-on: ubuntu-latest
    needs: ["build", "generate-parachain-specs"]
    if: github.event_name == 'push'
    steps:
      - name: Checkout
        uses: actions/checkout@v2
      - uses: actions/download-artifact@v2
        with:
          name: moonbeam
          path: build
      - name: Prepare
        id: prep
        run: |
          DOCKER_IMAGE=purestake/moonbase-parachain
          VERSION=noop
          if [ "${{ github.event_name }}" = "schedule" ]; then
            VERSION=nightly
          elif [[ $GITHUB_REF == refs/tags/* ]]; then
            VERSION=${GITHUB_REF#refs/tags/}
          elif [[ $GITHUB_REF == refs/heads/* ]]; then
            VERSION=$(echo ${GITHUB_REF#refs/heads/} | sed -r 's#/+#-#g')
            if [ "${{ github.event.repository.default_branch }}" = "$VERSION" ]; then
              VERSION=edge
            fi
          elif [[ $GITHUB_REF == refs/pull/* ]]; then
            VERSION=pr-${{ github.event.number }}
          fi
          TAGS="${DOCKER_IMAGE}:${VERSION}"
          if [[ $VERSION =~ ^v[0-9]{1,3}\.[0-9]{1,3}\.[0-9]{1,3}$ ]]; then
            MINOR=${VERSION%.*}
            MAJOR=${MINOR%.*}
            TAGS="$TAGS,${DOCKER_IMAGE}:${MINOR},${DOCKER_IMAGE}:${MAJOR},${DOCKER_IMAGE}:latest"
          elif [ "${{ github.event_name }}" = "push" ]; then
            TAGS="$TAGS,${DOCKER_IMAGE}:sha-${GITHUB_SHA::8}"
          fi
          echo ::set-output name=version::${VERSION}
          echo ::set-output name=tags::${TAGS}
          echo ::set-output name=created::$(date -u +'%Y-%m-%dT%H:%M:%SZ')
      - name: Set up QEMU
        uses: docker/setup-qemu-action@v1
      - name: Set up Docker Buildx
        uses: docker/setup-buildx-action@v1
        with:
          version: latest
          driver-opts: |
            image=moby/buildkit:master
      - name: Login to DockerHub
        uses: docker/login-action@v1
        with:
          username: ${{ secrets.DOCKERHUB_USERNAME }}
          password: ${{ secrets.DOCKERHUB_TOKEN }}
      - name: Build and push parachain
        id: docker_build
        uses: docker/build-push-action@v2
        with:
          context: .
          file: ./docker/moonbase-parachain.Dockerfile
          platforms: linux/amd64
          push: ${{ github.event_name != 'pull_request' }}
          tags: ${{ steps.prep.outputs.tags }}
          labels: |
            org.opencontainers.image.title=${{ github.event.repository.name }}
            org.opencontainers.image.description=${{ github.event.repository.description }}
            org.opencontainers.image.url=${{ github.event.repository.html_url }}
            org.opencontainers.image.source=${{ github.event.repository.clone_url }}
            org.opencontainers.image.version=${{ steps.prep.outputs.version }}
            org.opencontainers.image.created=${{ steps.prep.outputs.created }}
            org.opencontainers.image.revision=${{ github.sha }}
            org.opencontainers.image.licenses=${{ github.event.repository.license.spdx_id }}

  docker-moonbeam:
    runs-on: ubuntu-latest
    needs: ["build", "generate-parachain-specs"]
    if: github.event_name == 'push'
    steps:
      - name: Checkout
        uses: actions/checkout@v2
      - uses: actions/download-artifact@v2
        with:
          name: moonbeam
          path: build
      - name: Prepare
        id: prep
        run: |
          DOCKER_IMAGE=purestake/moonbeam
          VERSION=noop
          if [ "${{ github.event_name }}" = "schedule" ]; then
            VERSION=nightly
          elif [[ $GITHUB_REF == refs/tags/* ]]; then
            VERSION=${GITHUB_REF#refs/tags/}
          elif [[ $GITHUB_REF == refs/heads/* ]]; then
            VERSION=$(echo ${GITHUB_REF#refs/heads/} | sed -r 's#/+#-#g')
            if [ "${{ github.event.repository.default_branch }}" = "$VERSION" ]; then
              VERSION=edge
            fi
          elif [[ $GITHUB_REF == refs/pull/* ]]; then
            VERSION=pr-${{ github.event.number }}
          fi
          TAGS="${DOCKER_IMAGE}:${VERSION}"
          if [[ $VERSION =~ ^v[0-9]{1,3}\.[0-9]{1,3}\.[0-9]{1,3}$ ]]; then
            MINOR=${VERSION%.*}
            MAJOR=${MINOR%.*}
            TAGS="$TAGS,${DOCKER_IMAGE}:${MINOR},${DOCKER_IMAGE}:${MAJOR},${DOCKER_IMAGE}:latest"
          elif [ "${{ github.event_name }}" = "push" ]; then
            TAGS="$TAGS,${DOCKER_IMAGE}:sha-${GITHUB_SHA::8}"
          fi
          echo ::set-output name=version::${VERSION}
          echo ::set-output name=tags::${TAGS}
          echo ::set-output name=created::$(date -u +'%Y-%m-%dT%H:%M:%SZ')
      - name: Set up QEMU
        uses: docker/setup-qemu-action@v1
      - name: Set up Docker Buildx
        uses: docker/setup-buildx-action@v1
        with:
          version: latest
          driver-opts: |
            image=moby/buildkit:master
      - name: Login to DockerHub
        uses: docker/login-action@v1
        with:
          username: ${{ secrets.DOCKERHUB_USERNAME }}
          password: ${{ secrets.DOCKERHUB_TOKEN }}
      - name: Build and push moonbeam
        id: docker_build
        uses: docker/build-push-action@v2
        with:
          context: .
          file: ./docker/moonbeam.Dockerfile
          platforms: linux/amd64
          push: ${{ github.event_name != 'pull_request' }}
          tags: ${{ steps.prep.outputs.tags }}
          labels: |
            org.opencontainers.image.title=${{ github.event.repository.name }}
            org.opencontainers.image.description=${{ github.event.repository.description }}
            org.opencontainers.image.url=${{ github.event.repository.html_url }}
            org.opencontainers.image.source=${{ github.event.repository.clone_url }}
            org.opencontainers.image.version=${{ steps.prep.outputs.version }}
            org.opencontainers.image.created=${{ steps.prep.outputs.created }}
            org.opencontainers.image.revision=${{ github.sha }}
            org.opencontainers.image.licenses=${{ github.event.repository.license.spdx_id }}

  ####### Prepare the release draft #######

  publish-draft-release:
    runs-on: ubuntu-latest
    needs: ["build", "generate-parachain-specs"]
    if: |
      github.event_name == 'push' &&
      startsWith(github.ref, 'refs/tags/v')
    outputs:
      release_url: ${{ steps.create-release.outputs.html_url }}
      asset_upload_url: ${{ steps.create-release.outputs.upload_url }}
    steps:
      - name: Checkout
        uses: actions/checkout@v2
        with:
          fetch-depth: 0
          path: moonbeam
      # - name: Set up Ruby 2.7
      #   uses: actions/setup-ruby@v1
      #   with:
      #     ruby-version: 2.7
      # - name: Generate release text
      #   env:
      #     RUSTC: ${{ needs.build.outputs.rustc }}
      #     GITHUB_TOKEN: ${{ secrets.GITHUB_TOKEN }}
      #   run: |
      #     gem install changelogerator git toml
      #     ruby $GITHUB_WORKSPACE/moonbeam/scripts/github/generate_release_text.rb | tee release_text.md
      - name: Create draft release
        id: create-release
        uses: actions/create-release@v1
        env:
          GITHUB_TOKEN: ${{ secrets.GITHUB_TOKEN }}
        with:
          tag_name: ${{ github.ref }}
          release_name: Moonbase ${{ github.ref }}
          body: "TBD"
          draft: true

  publish-runtimes:
    runs-on: ubuntu-latest
    needs: ["publish-draft-release"]
    # We want to store the binaries also when it is not a version release. This is used
    # in case such as providing binaries when creating a new tutorial version.
    if: |
      github.event_name == 'push' &&
      startsWith(github.ref, 'refs/tags/')
    steps:
      - name: Checkout
        uses: actions/checkout@v2
      - uses: actions/download-artifact@v2
        with:
          name: moonbeam
          path: build
      - name: Set up Ruby 2.7
        uses: actions/setup-ruby@v1
        with:
          ruby-version: 2.7
      - name: Get runtime version
        id: get-runtime-ver
        run: |
          runtime_ver="$(ruby -e 'require "./scripts/github/lib.rb"; puts get_runtime("lib.rs")')"
          echo "::set-output name=runtime_ver::$runtime_ver"
      - name: Upload wasm
        uses: actions/upload-release-asset@v1
        env:
          GITHUB_TOKEN: ${{ secrets.GITHUB_TOKEN }}
        with:
          upload_url: ${{ needs.publish-draft-release.outputs.asset_upload_url }}
          asset_path: build/alphanet/parachain-runtime.wasm
          asset_name: runtime-v${{ steps.get-runtime-ver.outputs.runtime_ver }}.wasm
          asset_content_type: application/wasm
      - name: Upload binary
        uses: actions/upload-release-asset@v1
        env:
          GITHUB_TOKEN: ${{ secrets.GITHUB_TOKEN }}
        with:
          upload_url: ${{ needs.publish-draft-release.outputs.asset_upload_url }}
          asset_path: build/moonbeam
          asset_name: moonbeam
          asset_content_type: application/octet-stream<|MERGE_RESOLUTION|>--- conflicted
+++ resolved
@@ -122,19 +122,8 @@
             false
           fi
       - name: Unit tests
-<<<<<<< HEAD
-        run: cargo test --release --verbose --all
-      - name: Ensure benchmarking compiles
-        run: cargo build --release --features=runtime-benchmarks
-      - name: Use Node.js 14.x
-        uses: actions/setup-node@v2
-        with:
-          node-version: 14.x
-      - name: Typescript integration tests (against dev service)
-=======
         run: cargo test --release --all
       - name: Stop sccache
->>>>>>> ba9225a1
         run: |
           ${{ runner.tool_cache }}/cargo-sccache/bin/sccache --stop-server || true
       - name: Save parachain binary
